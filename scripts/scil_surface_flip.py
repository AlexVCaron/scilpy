#!/usr/bin/env python3
# -*- coding: utf-8 -*-

"""
Script to flip a given surface (FreeSurfer or VTK supported).

<<<<<<< HEAD
Can flip surface coordinates around a single or multiple axes
Can also be used to reverse the orientation of the surface normals.
=======

Best usage for FreeSurfer to LPS vtk (for MI-Brain):
!!! important FreeSurfer surfaces must be in their respective folder !!!
> mris_convert --to-scanner lh.white lh.white.vtk
> scil_surface_flip.py lh.white.vtk lh_white_lps.vtk x y

Formerly: scil_flip_surface.py
>>>>>>> 938b4a41
"""

import argparse

from trimeshpy.io import load_mesh_from_file

from scilpy.io.utils import (add_overwrite_arg,
                             add_verbose_arg,
                             assert_inputs_exist,
                             assert_outputs_exist)
from scilpy.surfaces.surface_operations import flip

EPILOG = """
References:
[1] St-Onge, E., Daducci, A., Girard, G. and Descoteaux, M. 2018.
    Surface-enhanced tractography (SET). NeuroImage.
"""


def _build_arg_parser():
    p = argparse.ArgumentParser(description=__doc__, epilog=EPILOG,
                                formatter_class=argparse.RawTextHelpFormatter)

    p.add_argument('in_surface',
                   help='Input surface (.vtk).')

    p.add_argument('out_surface',
                   help='Output flipped surface (.vtk).')

    p.add_argument('axes',
                   choices=['x', 'y', 'z', 'n'], nargs='+',
                   help='The axes you want to flip.'
                        ' eg: to flip the x and y axes use: x y.'
                        ' to reverse the surface normals use: n')

    add_verbose_arg(p)
    add_overwrite_arg(p)

    return p


def main():
    parser = _build_arg_parser()
    args = parser.parse_args()

    assert_inputs_exist(parser, args.in_surface)
    assert_outputs_exist(parser, args, args.out_surface)

    # Load mesh
    mesh = load_mesh_from_file(args.in_surface)

    mesh = flip(mesh, args.axes)
    # Save
    mesh.save(args.out_surface)


if __name__ == "__main__":
    main()<|MERGE_RESOLUTION|>--- conflicted
+++ resolved
@@ -4,18 +4,10 @@
 """
 Script to flip a given surface (FreeSurfer or VTK supported).
 
-<<<<<<< HEAD
 Can flip surface coordinates around a single or multiple axes
 Can also be used to reverse the orientation of the surface normals.
-=======
-
-Best usage for FreeSurfer to LPS vtk (for MI-Brain):
-!!! important FreeSurfer surfaces must be in their respective folder !!!
-> mris_convert --to-scanner lh.white lh.white.vtk
-> scil_surface_flip.py lh.white.vtk lh_white_lps.vtk x y
 
 Formerly: scil_flip_surface.py
->>>>>>> 938b4a41
 """
 
 import argparse
