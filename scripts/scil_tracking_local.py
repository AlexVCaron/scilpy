--- conflicted
+++ resolved
@@ -264,11 +264,7 @@
         odf_sh = odf_sh_img.get_fdata(dtype=np.float32)
 
         # GPU tracking needs the full sphere
-<<<<<<< HEAD
-        sphere = get_sphere(args.sphere).subdivide(n=args.sub_sphere)
-=======
         sphere = get_sphere(name=args.sphere).subdivide(n=args.sub_sphere)
->>>>>>> 8778f77a
 
         logging.info("Starting GPU local tracking.")
         streamlines_generator = GPUTacker(
