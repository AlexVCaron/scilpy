#!/usr/bin/env python3
# -*- coding: utf-8 -*-

"""
Compute label image (Nifti) from bundle and centroid.
Each voxel will have the label of its nearest centroid point.

The number of labels will be the same as the centroid's number of points.
"""

import argparse
import itertools
import logging
import os

from dipy.io.streamline import save_tractogram
from dipy.io.stateful_tractogram import StatefulTractogram, set_sft_logger_level
from dipy.io.utils import is_header_compatible
from dipy.segment.clustering import qbx_and_merge
import matplotlib.pyplot as plt
import nibabel as nib
from nibabel.streamlines.array_sequence import ArraySequence
import numpy as np
import scipy.ndimage as ndi
from scipy.spatial.ckdtree import cKDTree

from scilpy.io.streamlines import load_tractogram_with_reference
from scilpy.io.utils import (add_overwrite_arg,
                             add_reference_arg,
                             assert_inputs_exist,
                             assert_output_dirs_exist_and_empty)
from scilpy.tracking.tools import resample_streamlines_num_points
from scilpy.tractanalysis.streamlines_metrics import compute_tract_counts_map
from scilpy.tractanalysis.tools import cut_outside_of_mask_streamlines
from scilpy.tractanalysis.distance_to_centroid import min_dist_to_centroid
from scipy.ndimage import map_coordinates
from scipy.ndimage.filters import gaussian_filter
from scilpy.utils.streamlines import uniformize_bundle_sft


def _build_arg_parser():
    p = argparse.ArgumentParser(
        description=__doc__,
        formatter_class=argparse.RawTextHelpFormatter)

    p.add_argument('in_bundles', nargs='+',
                   help='Fiber bundle file.')
    p.add_argument('in_centroid',
                   help='Centroid streamline corresponding to bundle.')
    p.add_argument('out_dir',
                   help='Directory to save all mapping and coloring file.')

    p.add_argument('--nb_pts', type=int,
                   help='Number of divisions for the bundles.\n'
                        'Default is the number of points of the centroid.')
    p.add_argument('--new_labeling', action='store_true',
                   help='.')
    p.add_argument('--min_streamline_count', type=int, default=100,
                   help='Minimum number of streamlines for filtering/cutting'
                        'operation [%(default)s].')
    p.add_argument('--min_voxel_count', type=int, default=1000,
                   help='Minimum number of voxels for filtering/cutting'
                        'operation [%(default)s].')
    p.add_argument('--colormap', default='jet',
                   help='Select the colormap for colored trk (data_per_point) '
                        '[%(default)s].')

    add_reference_arg(p)
    add_overwrite_arg(p)

    return p


def cube_correlation(density_list, binary_list, size=5):
    elem = np.arange(-(size//2), size//2 + 1).tolist()
    cube_ind = np.array(list(itertools.product(elem, elem, elem)))
    union = np.sum(binary_list, axis=0)
    corr_map = np.zeros(density_list[0].shape)
    indices = np.array(np.where(union)).T
    if len(density_list) > 1:
        for i, ind in enumerate(indices):
            ind = tuple(ind)

            cube_list = []
            for density in density_list:
                cube = map_coordinates(density, (cube_ind+ind).T, order=0)

                if np.count_nonzero(cube) > 1:
                    cube_list.append(cube.ravel())

            cube_list = np.array(cube_list).T
            cov_matrix = np.triu(np.corrcoef(cube_list), k=1)
            corr_map[ind] = np.average(cov_matrix[cov_matrix > 0])
    else:
        corr_map = binary_list[0]

    return corr_map


def main():
    parser = _build_arg_parser()
    args = parser.parse_args()
    set_sft_logger_level('ERROR')
    assert_inputs_exist(parser, args.in_bundles + [args.in_centroid],
                        optional=args.reference)
    assert_output_dirs_exist_and_empty(parser, args, args.out_dir)

    sft_centroid = load_tractogram_with_reference(parser, args,
                                                  args.in_centroid)
<<<<<<< HEAD
    sft_centroid.to_vox()
    sft_centroid.to_corner()
=======

    if not len(sft_bundle.streamlines):
        logging.error('Empty bundle file {}. '
                      'Skipping'.format(args.in_bundle))
        return
>>>>>>> 45d41232

    if len(sft_centroid.streamlines) < 1 \
            or len(sft_centroid.streamlines) > 1:
        logging.error('Centroid file {} should contain one streamline. '
                      'Skipping'.format(args.in_centroid))
        raise ValueError

    sft_list = []
    for filename in args.in_bundles:
        sft = load_tractogram_with_reference(parser, args, filename)
        if not len(sft.streamlines):
            logging.error('Empty bundle file {}. '
                          'Skipping'.format(args.in_bundle))
            raise ValueError
        sft.to_vox()
        sft.to_corner()
        sft_list.append(sft)

        if len(sft_list):
            if not is_header_compatible(sft_list[0], sft_list[-1]):
                parser.error('ERROR HEADER')

    density_list = []
    binary_list = []
    for sft in sft_list:
        density = compute_tract_counts_map(sft.streamlines,
                                           sft.dimensions).astype(float)
        binary = np.zeros(sft.dimensions)
        binary[density > 0] = 1
        binary_list.append(binary)

        density = gaussian_filter(density, 1) * binary
        density[binary < 1] += np.random.normal(0.0, 1.0,
                                                binary[binary < 1].shape)
        density_list.append(density)

    if not is_header_compatible(sft_centroid, sft_list[0]):
        raise IOError('{} and {}do not have a compatible header'.format(
            args.in_centroid, args.in_bundle))

    corr_map = cube_correlation(density_list, binary_list)
    # Slightly cut the bundle at the edgge to clean up single streamline voxels
    # with no neighbor. Remove isolated voxels to keep a single 'blob'
    binary_bundle = np.zeros(corr_map.shape, dtype=bool)
    binary_bundle[corr_map > 0.5] = 1
    min_streamlines_count = 0
    for sft in sft_list:
        min_streamlines_count = min(len(sft), min_streamlines_count)

    structure_cross = ndi.generate_binary_structure(3, 1)
    if np.count_nonzero(binary_bundle) > args.min_voxel_count \
            and min_streamlines_count > args.min_streamline_count:
        binary_bundle = ndi.binary_dilation(binary_bundle,
                                            structure=structure_cross)
        binary_bundle = ndi.binary_erosion(binary_bundle,
                                           structure=structure_cross,
                                           iterations=2)

    bundle_disjoint, _ = ndi.label(binary_bundle)
    unique, count = np.unique(bundle_disjoint, return_counts=True)
    val = unique[np.argmax(count[1:])+1]
    binary_bundle[bundle_disjoint != val] = 0

    corr_map = corr_map*binary_bundle
    nib.save(nib.Nifti1Image(corr_map, sft_list[0].affine),
             os.path.join(args.out_dir, 'correlation_map.nii.gz'))

    # Chop off some streamlines
    concat_sft = StatefulTractogram.from_sft([], sft_list[0])
    for i in range(len(sft_list)):
        sft_list[i] = cut_outside_of_mask_streamlines(sft_list[i],
                                                      binary_bundle)
        if len(sft_list[i]):
            concat_sft += sft_list[i]

    if args.nb_pts is not None:
        sft_centroid = resample_streamlines_num_points(sft_centroid,
                                                       args.nb_pts)
    else:
        args.nb_pts = len(sft_centroid.streamlines[0])

    thresholds = [24, 18, 12, 6] if args.new_labeling else [200]
    clusters_map = qbx_and_merge(concat_sft.streamlines, thresholds,
                                 nb_pts=args.nb_pts, verbose=False,
                                 rng=np.random.RandomState(1))
    final_streamlines = []
    final_label = []
    final_dist = []
    for c, cluster in enumerate(clusters_map):
        tmp_sft = StatefulTractogram.from_sft([cluster.centroid], concat_sft)
        uniformize_bundle_sft(tmp_sft, ref_bundle=sft_centroid)
        cluster_centroid = tmp_sft.streamlines[0] if args.new_labeling \
            else sft_centroid.streamlines[0]
        cluster_streamlines = ArraySequence(cluster[:])
        min_dist_label, min_dist = min_dist_to_centroid(cluster_streamlines._data,
                                                        cluster_centroid)
        min_dist_label += 1  # 0 means no labels

        # It is not allowed that labels jumps labels for consistency
        # Streamlines should have continous labels
        curr_ind = 0
        for i, streamline in enumerate(cluster_streamlines):
            next_ind = curr_ind + len(streamline)
            curr_labels = min_dist_label[curr_ind:next_ind]
            curr_dist = min_dist[curr_ind:next_ind]
            curr_ind = next_ind

            # Flip streamlines so the labels increase (facilitate if/else)
            # Should always be ordered in nextflow pipeline
            gradient = np.gradient(curr_labels)
            if len(np.argwhere(gradient < 0)) > len(np.argwhere(gradient > 0)):
                streamline = streamline[::-1]
                curr_labels = curr_labels[::-1]
                curr_dist = curr_dist[::-1]

            # Find jumps, cut them and find the longest
            gradient = np.ediff1d(curr_labels)
            max_jump = max(args.nb_pts // 5, 1)
            if len(np.argwhere(np.abs(gradient) > max_jump)) > 0:
                pos_jump = np.where(np.abs(gradient) > max_jump)[0] + 1
                split_chunk = np.split(curr_labels,
                                       pos_jump)
                max_len = 0
                max_pos = 0
                for j, chunk in enumerate(split_chunk):
                    if len(chunk) > max_len:
                        max_len = len(chunk)
                        max_pos = j

                curr_labels = split_chunk[max_pos]
                gradient_chunk = np.ediff1d(chunk)
                if len(np.unique(np.sign(gradient_chunk))) > 1:
                    continue
                streamline = np.split(streamline,
                                      pos_jump)[max_pos]
                curr_dist = np.split(curr_dist,
                                     pos_jump)[max_pos]

            final_streamlines.append(streamline)
            final_label.append(curr_labels)
            final_dist.append(curr_dist)

    final_streamlines = ArraySequence(final_streamlines)
    labels_array = ArraySequence(final_label)
    dist_array = ArraySequence(final_dist)
    kd_tree = cKDTree(final_streamlines._data)
    labels_map = np.zeros(binary_bundle.shape, dtype=np.int16)
    distance_map = np.zeros(binary_bundle.shape, dtype=float)
    indices = np.nonzero(binary_bundle)

    for i in range(len(indices[0])):
        ind = np.array([indices[0][i], indices[1][i], indices[2][i]],
                       dtype=int)
        neighbor_ids = kd_tree.query_ball_point(ind, 2.0)
        if not neighbor_ids:
            continue
        labels_val = labels_array._data[neighbor_ids]
        dist_centro = dist_array._data[neighbor_ids]
        dist_vox = np.linalg.norm(final_streamlines._data[neighbor_ids] - ind,
                                  axis=1)

        if np.sum(dist_centro) > 0:
            labels_map[tuple(ind)] = np.round(
                np.average(labels_val, weights=dist_centro*dist_vox))
            distance_map[tuple(ind)] = np.average(dist_centro*dist_vox)
        else:
            labels_map[tuple(ind)] = np.round(
                np.average(labels_val, weights=dist_vox))
            distance_map[tuple(ind)] = np.average(dist_vox)

    nib.save(nib.Nifti1Image(curr_labels, sft_list[0].affine),
             os.path.join(args.out_dir, 'labels_map.nii.gz'))
    nib.save(nib.Nifti1Image(distance_map, sft_list[0].affine),
             os.path.join(args.out_dir, 'distance_map.nii.gz'))

    for i, sft in enumerate(sft_list):
        if len(sft_list) > 1:
            sub_out_dir = os.path.join(args.out_dir, 'session_{}'.format(i+1))
            new_sft = StatefulTractogram.from_sft(sft.streamlines, sft_list[0])
        else:
            sub_out_dir = args.out_dir
        os.mkdir(sub_out_dir)

        # Save each session map if multiple inputs
        nib.save(nib.Nifti1Image(binary_list[i]*labels_map,
                                 sft_list[0].affine),
                 os.path.join(sub_out_dir, 'labels_map.nii.gz'))
        nib.save(nib.Nifti1Image(binary_list[i]*distance_map,
                                 sft_list[0].affine),
                 os.path.join(sub_out_dir, 'distance_map.nii.gz'))
        nib.save(nib.Nifti1Image(binary_list[i]*corr_map,
                                 sft_list[0].affine),
                 os.path.join(sub_out_dir, 'correlation_map.nii.gz'))

        if len(sft):
            tmp_labels = ndi.map_coordinates(labels_map,
                                             sft.streamlines._data.T-0.5,
                                             order=0)
            tmp_dists = ndi.map_coordinates(distance_map,
                                            sft.streamlines._data.T-0.5,
                                            order=0)
            tmp_corr = ndi.map_coordinates(corr_map,
                                           sft.streamlines._data.T-0.5,
                                           order=0)
            cmap = plt.get_cmap(args.colormap)
            new_sft.data_per_point['color'] = ArraySequence(
                new_sft.streamlines)

            # Nicer visualisation for MI-Brain
            new_sft.data_per_point['color']._data = cmap(
                tmp_labels / np.max(tmp_labels))[:, 0:3] * 255
        save_tractogram(new_sft,
                        os.path.join(sub_out_dir, 'labels.trk'))

        if len(sft):
            new_sft.data_per_point['color']._data = cmap(
                tmp_dists / np.max(tmp_dists))[:, 0:3] * 255
        save_tractogram(new_sft,
                        os.path.join(sub_out_dir, 'distance.trk'))

        if len(sft):
            new_sft.data_per_point['color']._data = cmap(tmp_corr)[
                :, 0:3] * 255
        save_tractogram(new_sft,
                        os.path.join(sub_out_dir, 'correlation.trk'))


if __name__ == '__main__':
    main()<|MERGE_RESOLUTION|>--- conflicted
+++ resolved
@@ -107,22 +107,14 @@
 
     sft_centroid = load_tractogram_with_reference(parser, args,
                                                   args.in_centroid)
-<<<<<<< HEAD
-    sft_centroid.to_vox()
-    sft_centroid.to_corner()
-=======
-
-    if not len(sft_bundle.streamlines):
-        logging.error('Empty bundle file {}. '
-                      'Skipping'.format(args.in_bundle))
-        return
->>>>>>> 45d41232
 
     if len(sft_centroid.streamlines) < 1 \
             or len(sft_centroid.streamlines) > 1:
         logging.error('Centroid file {} should contain one streamline. '
                       'Skipping'.format(args.in_centroid))
         raise ValueError
+    sft_centroid.to_vox()
+    sft_centroid.to_corner()
 
     sft_list = []
     for filename in args.in_bundles:
