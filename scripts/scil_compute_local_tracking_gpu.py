--- conflicted
+++ resolved
@@ -68,49 +68,19 @@
     track_g.add_argument('--max_length', type=float, default=300.0,
                          help='Maximum length of the streamline '
                               'in mm. [%(default)s]')
+    track_g.add_argument('--sf_threshold', type=float, default=0.1,
+                         help='Relative threshold on sf amplitudes.'
+                              ' [%(default)s]')
+    track_g.add_argument('--sh_interp', default='nearest',
+                         choices=['nearest', 'trilinear'],
+                         help='SH interpolation mode. [%(default)s]')
     track_g.add_argument('--forward_only', action='store_true',
                          help='Only perform forward tracking.')
     add_sh_basis_args(track_g)
 
     # seeding options
     add_seeding_options(p)
-<<<<<<< HEAD
-    p.add_argument('--step_size', type=float, default=0.5,
-                   help='Step size in mm. [%(default)s]')
-    p.add_argument('--theta', type=float, nargs='+', default=20.0,
-                   help='Maximum angle between 2 steps. If more than one value'
-                        '\nare given, the maximum angle will be drawn at '
-                        'random\nfrom the distribution for each streamline. '
-                        '[%(default)s]')
-    p.add_argument('--min_length', type=float, default=10.0,
-                   help='Minimum length of the streamline '
-                        'in mm. [%(default)s]')
-    p.add_argument('--max_length', type=float, default=300.0,
-                   help='Maximum length of the streamline '
-                        'in mm. [%(default)s]')
-    p.add_argument('--sf_threshold', type=float, default=0.1,
-                   help='Relative threshold on sf amplitudes. [%(default)s]')
-    p.add_argument('--sh_interp', default='nearest',
-                   choices=['nearest', 'trilinear'],
-                   help='SH interpolation mode. [%(default)s]')
-    p.add_argument('--forward_only', action='store_true',
-                   help='Only perform forward tracking.')
-    p.add_argument('--batch_size', type=int, default=100000,
-                   help='Approximate size of GPU batches. The default value is'
-                        ' quite conservative. [%(default)s]')
-    p.add_argument('--save_seeds', action='store_true',
-                   help='Save seed positions in data_per_streamline.')
-    p.add_argument('--save_status', action='store_true',
-                   help='Save endpoint status in data_per_streamline.')
-    p.add_argument('--compress', type=float,
-                   help='Compress streamlines using the given threshold.')
-    p.add_argument('--rng_seed', type=int,
-                   help='Random number generator seed.')
 
-    add_sh_basis_args(p)
-    add_overwrite_arg(p)
-    add_verbose_arg(p)
-=======
     out_g = p.add_argument_group('Output options')
     out_g.add_argument('--save_seeds', action='store_true',
                        help='Save seed positions in data_per_streamline.')
@@ -130,7 +100,6 @@
 
     log_g = p.add_argument_group('Logging options')
     add_verbose_arg(log_g)
->>>>>>> 1195f002
     return p
 
 
@@ -183,7 +152,6 @@
 
     # initialize tracking
     tracker = GPUTacker(odf_sh, mask, seeds, vox_step_size, min_strl_len,
-<<<<<<< HEAD
                         max_strl_len, theta=args.theta,
                         sf_threshold=args.sf_threshold,
                         sh_interp=args.sh_interp,
@@ -191,15 +159,10 @@
                         batch_size=args.batch_size,
                         forward_only=args.forward_only,
                         rng_seed=args.rng_seed)
-=======
-                        max_strl_len, args.theta, args.sh_basis,
-                        args.batch_size, args.forward_only, args.rng_seed)
->>>>>>> 1195f002
 
     # wrapper for tracker.track() yielding one TractogramItem per
     # streamline for use with the LazyTractogram.
     def tracks_generator_wrapper():
-<<<<<<< HEAD
         for strl, seed, start_status, end_status in tracker.track():
             # seed must be saved in voxel space, with origin `center`.
             dps = {}
@@ -211,14 +174,6 @@
 
             # TODO: Investigate why the streamline must NOT be shifted to
             # origin `center` for LazyTractogram.
-=======
-        for strl, seed in tracker.track():
-            # seed must be saved in voxel space, with origin `center`.
-            dps = {'seeds': seed - 0.5} if args.save_seeds else {}
-
-            # TODO: Investigate why the streamline must NOT be shifted to
-            # origin `corner` for LazyTractogram.
->>>>>>> 1195f002
             strl *= voxel_size  # in mm.
             if args.compress:
                 strl = compress_streamlines(strl, args.compress)
