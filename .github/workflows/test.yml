name: Scilpy test suite

on:
  push:
    branches:
      - master
  pull_request:
    branches:
      - master
  merge_group:

concurrency:
  group: ${{ github.workflow }}-${{ github.event.pull_request.number || github.ref }}
  cancel-in-progress: true
  
env:
  MPLBACKEND: agg
  OPENBLAS_NUM_THREADS: 1

jobs:
  test:
    runs-on: scilus-runners
    if: github.repository == 'scilus/scilpy'

    steps:
      - name: Checkout repository at merge
        uses: actions/checkout@v4

      - name: Fetch python version from repository
        id: python-selector
        run: echo "python-version=$(head -1 .python-version)" >> $GITHUB_OUTPUT

      - name: Set up Python for Scilpy
        uses: actions/setup-python@v5.0.0
        with:
          python-version: ${{ steps.python-selector.outputs.python-version }}
          cache: 'pip'

      - name: Install non-python dependencies
        run: |
          curl -LsSf https://astral.sh/uv/install.sh | sh
          sudo apt-get update
          sudo apt-get install -y \
            build-essential \
            curl \
            git \
            libblas-dev \
            liblapack-dev \
            libfreetype6-dev \
            libdrm-dev

      - name: Install Scilpy
        run: |
          export SETUPTOOLS_USE_DISTUTILS=stdlib
<<<<<<< HEAD
          uv venv ~/.venvs/scilpy --python=${{ steps.python-selector.outputs.python-version }}
          source ~/.venvs/scilpy/bin/activate
          uv pip install --upgrade pip wheel
          uv pip install --upgrade "setuptools<71.0.0" 
          uv pip install -e .
=======
          python -m pip install --upgrade pip wheel
          python -m pip install --upgrade "setuptools<71.0.0" 
          python -m pip install -e .
          # TODO: to adapt once Scilpy passes to VTK 9.4.0, which selects OSMesa at runtime
          # https://discourse.vtk.org/t/status-update-runtime-opengl-render-window-selection-in-vtk/14583
          VTK_VERSION=$(cat requirements.txt | grep 'vtk==' | sed 's/vtk==//g')
          python -m pip install --extra-index-url https://wheels.vtk.org vtk-osmesa==$VTK_VERSION
>>>>>>> fb1013b6

      - name: Run tests
        run: |
          export C_INCLUDE_PATH=$pythonLocation/include/python${{ steps.python-selector.outputs.python-version }}:$C_INCLUDE_PATH
          source ~/.venvs/scilpy/bin/activate
          pytest --cov-report term-missing:skip-covered

      - name: Save test results and coverage
        uses: actions/upload-artifact@v4
        id: test-coverage-results
        with:
          name: test-coverage-${{ github.run_id }}
          retention-days: 1
          include-hidden-files: true
          path: |
            .coverage
            .test_reports/

  coverage:
    runs-on: ubuntu-latest
    if: github.repository == 'scilus/scilpy'
    needs: test

    steps:
      - name: Checkout repository at merge
        uses: actions/checkout@v4

      - name: Set up Python for codecov upload
        uses: actions/setup-python@v5.0.0
        with:
          python-version: '3.10'
          cache: 'pip'

      - name: Install pycoverage
        run: pip install coverage

      - name: Download test results and coverage
        uses: actions/download-artifact@v4
        with:
          name: test-coverage-${{ github.run_id }}

      - name: Upload coverage reports to Codecov
        uses: codecov/codecov-action@v4
        with:
          token: ${{ secrets.CODECOV_TOKEN }}
          flags: unittests
          name: scilpy-unittests-${{ github.run_id }}-${{ github.run_attempt }}
          verbose: true
          fail_ci_if_error: true
          plugin: pycoverage
<|MERGE_RESOLUTION|>--- conflicted
+++ resolved
@@ -52,22 +52,15 @@
       - name: Install Scilpy
         run: |
           export SETUPTOOLS_USE_DISTUTILS=stdlib
-<<<<<<< HEAD
           uv venv ~/.venvs/scilpy --python=${{ steps.python-selector.outputs.python-version }}
           source ~/.venvs/scilpy/bin/activate
           uv pip install --upgrade pip wheel
           uv pip install --upgrade "setuptools<71.0.0" 
           uv pip install -e .
-=======
-          python -m pip install --upgrade pip wheel
-          python -m pip install --upgrade "setuptools<71.0.0" 
-          python -m pip install -e .
           # TODO: to adapt once Scilpy passes to VTK 9.4.0, which selects OSMesa at runtime
           # https://discourse.vtk.org/t/status-update-runtime-opengl-render-window-selection-in-vtk/14583
           VTK_VERSION=$(cat requirements.txt | grep 'vtk==' | sed 's/vtk==//g')
           python -m pip install --extra-index-url https://wheels.vtk.org vtk-osmesa==$VTK_VERSION
->>>>>>> fb1013b6
-
       - name: Run tests
         run: |
           export C_INCLUDE_PATH=$pythonLocation/include/python${{ steps.python-selector.outputs.python-version }}:$C_INCLUDE_PATH
