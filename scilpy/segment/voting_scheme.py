# -*- coding: utf-8 -*-

import gc
from itertools import product, repeat
import json
import logging
from multiprocessing import Manager
import multiprocessing
import os
from time import time
import warnings

from dipy.io.streamline import save_tractogram
from dipy.io.stateful_tractogram import StatefulTractogram, Space
from dipy.segment.clustering import qbx_and_merge
from dipy.tracking.streamline import transform_streamlines
import nibabel as nib
from nibabel.streamlines.array_sequence import ArraySequence
import numpy as np

from scilpy.io.streamlines import streamlines_to_memmap, \
    reconstruct_streamlines_from_memmap
from scilpy.segment.bundleseg import BundleSeg, get_duration

logger = logging.getLogger('BundleSeg')
global MCT, TCT
MCT, TCT = 4, 12


class VotingScheme(object):
    def __init__(self, config, atlas_directory, transformation,
                 output_directory, minimal_vote_ratio=0.5):
        """
        Parameters
        ----------
        config : dict
            Dictionary containing information relative to bundle recognition.
        atlas_directory : list
            List of all directories to be used as atlas by bsg.
            Must contain all bundles as declared in the config file.
        transformation : numpy.ndarray
            Transformation (4x4) bringing the models into subject space.
        output_directory : str
            Directory name where all files will be saved.
        minimal_vote_ratio : float
            Value for the vote ratio for a streamline to be considered.
            (0 < minimal_vote_ratio < 1)
        multi_parameters : int
            Number of runs bsg will performed.
            Enough parameter choices must be provided.
        """
        self.config = config
        self.minimal_vote_ratio = minimal_vote_ratio

        # Scripts parameters
        if isinstance(atlas_directory, list):
            self.atlas_dir = atlas_directory
        else:
            self.atlas_dir = [atlas_directory]

        self.transformation = transformation
        self.output_directory = output_directory

    def _load_bundles_dictionary(self):
        """
        Using all bundles in the configuration file and the input models
        folders, generate all model filepaths.
        Bundles must exist across all folders.
        """
        bundle_names = []
        bundles_filepath = []
        # Generate all input files based on the config file and model directory
        for key in self.config.keys():
            bundle_names.append(key)
            all_atlas_models = product(self.atlas_dir, [key])

            tmp_list = [os.path.join(tag, bundle)
                        for tag, bundle in all_atlas_models]
            for filepath in tmp_list:
                if not os.path.isfile(filepath):
                    basename = os.path.basename(filepath)
                    tmp_list.remove(filepath)
                    bundle_names.remove(basename)

            if len(tmp_list) > 0:
                bundles_filepath.append(tmp_list)

        logger.info(f'{len(self.atlas_dir)} sub-model directories were found. '
                    f'with {len(bundle_names)} model bundles total')

        model_bundles_dict = {}
        bundle_counts = []
        for i, basename in enumerate(bundle_names):
            count = 0
            for j, filename in enumerate(bundles_filepath[i]):
                if not os.path.isfile(filename):
                    continue
                count += 1

                model_bundles_dict[filename] = self.config[basename]
            bundle_counts.append(count)

        if sum(bundle_counts) == 0:
            raise IOError("No model bundles found, check input directory.")

        return model_bundles_dict, bundle_names, bundle_counts

    def _find_max_in_sparse_matrix(self, bundle_id, min_vote, bundles_wise_vote):
        """
        Will find the maximum values of a specific row (bundle_id), make
        sure they are the maximum values across bundles (argmax) and above the
        min_vote threshold. Return the indices respecting all three conditions.
        :param bundle_id, int, indices of the bundles in the csr_matrix.
        :param min_vote, int, minimum value for considering (voting).

        :param bundles_wise_vote, scipy.sparse.csr_matrix,
            bundles-wise sparse matrix use for voting.
        """
        if min_vote == 0:
            streamlines_ids = np.asarray([], dtype=np.uint32)
            return streamlines_ids

        streamlines_ids = np.argwhere(bundles_wise_vote[bundle_id] >= min_vote)
        streamlines_ids = np.asarray(streamlines_ids, dtype=np.uint32)

        return np.squeeze(streamlines_ids)

    def _save_recognized_bundles(self, memmap_filenames, reference,
                                 bundle_names,
                                 bundles_wise_vote, bundles_wise_score,
                                 minimum_vote, extension):
        """
        Will save multiple TRK/TCK file and results.json (contains indices)

        Parameters
        ----------
        memmap_filenames : list
            List of filenames for the memmap files.
        reference : str
            Reference file for the header.
        bundle_names : list
            Bundle names as defined in the configuration file.
            Will save the bundle using that filename and the extension.
        bundles_wise_vote : lil_matrix
            Array of vote of shape (nbr_bundles x nbr_streamlines).
        bundles_wise_score : lil_matrix
            Array of score of shape (nbr_bundles x nbr_streamlines).
        minimum_vote : np.ndarray
            Value for the vote ratio for a streamline to be considered.
            (0 < minimal_vote < 1)
        extension : str
            Extension for file saving (TRK or TCK).
        """
        results_dict = {}
        for bundle_id in range(len(bundle_names)):
            streamlines_id = self._find_max_in_sparse_matrix(
                bundle_id,
                minimum_vote[bundle_id],
                bundles_wise_vote)
            if streamlines_id.ndim == 0:
                continue

            logger.info(f'{bundle_names[bundle_id]} final recognition got '
                        f'{len(streamlines_id)} streamlines')

            # All models of the same bundle have the same basename
            basename = os.path.splitext(bundle_names[bundle_id])[0]
<<<<<<< HEAD
            steamlines = reconstruct_streamlines_from_memmap(
                memmap_filenames, streamlines_id,
                strs_dtype=np.float16)
            new_sft = StatefulTractogram(steamlines, reference, Space.RASMM)
            new_sft.remove_invalid_streamlines()
            save_tractogram(new_sft, os.path.join(self.output_directory,
                                                  basename + extension))
=======
            streamlines = reconstruct_streamlines_from_memmap(
                memmap_filenames, streamlines_id,
                strs_dtype=np.float16)
            if len(streamlines) != len(streamlines_id):
                raise ValueError('Number of streamlines is not equal to the '
                                 'number of streamlines indices')
            new_sft = StatefulTractogram(streamlines, reference, Space.RASMM)
            _, indices_to_keep = new_sft.remove_invalid_streamlines()
            save_tractogram(new_sft, os.path.join(self.output_directory,
                                                  basename + extension))
            streamlines_id = streamlines_id[indices_to_keep]
>>>>>>> 6ec29064

            curr_results_dict = {}
            curr_results_dict['indices'] = streamlines_id.tolist()

            scores = bundles_wise_score[bundle_id,
                                        streamlines_id].flatten()
            curr_results_dict['scores'] = scores.tolist()
            results_dict[basename] = curr_results_dict

        out_logfile = os.path.join(self.output_directory, 'results.json')
        with open(out_logfile, 'w') as outfile:
            json.dump(results_dict, outfile)

    def __call__(self, input_tractograms_path, nbr_processes=1, seed=None,
                 reference=None):
        """
        Entry point function that generate the 'stack' of commands for
        dispatching and launch them using multiprocessing.

        Parameters
        ----------
        input_tractograms_path : str
            Filepath of the whole brain tractogram to segment.
        nbr_processes : int
            Number of processes used for the parallel bundle recognition.
        seed : int
            Seed for the RandomState.
        """
        global MCT, TCT
        # Load the subject tractogram
        load_timer = time()
        reference = input_tractograms_path[0] if reference is None else reference

        wb_streamlines = ArraySequence()
        for in_tractogram in input_tractograms_path:
            wb_streamlines.extend(
                nib.streamlines.load(in_tractogram).streamlines)
        len_wb_streamlines = len(wb_streamlines)

        logger.debug(f'Tractogram {input_tractograms_path} with '
                     f'{len_wb_streamlines} streamlines '
                     f'is loaded in {get_duration(load_timer)} seconds')

        total_timer = time()
        # Each type of bundle is processed separately
        model_bundles_dict, bundle_names, bundle_count = \
            self._load_bundles_dictionary()

        thresholds = [45, 35, 25, TCT]
        rng = np.random.RandomState(seed)
        cluster_timer = time()
        with warnings.catch_warnings(record=True) as _:
            cluster_map = qbx_and_merge(wb_streamlines,
                                        thresholds,
                                        nb_pts=12, rng=rng,
                                        verbose=False)

        clusters_indices = []
        for cluster in cluster_map.clusters:
            clusters_indices.append(cluster.indices)
        centroids = ArraySequence(cluster_map.centroids)
        clusters_indices = ArraySequence(clusters_indices)
        clusters_indices._data = clusters_indices._data.astype(np.uint32)

        logger.info(f'QBx with seed {seed} at {TCT}mm took '
                    f'{get_duration(cluster_timer)}sec. gave '
                    f'{len(cluster_map.centroids)} centroids')

        tmp_dir, tmp_memmap_filenames = streamlines_to_memmap(wb_streamlines,
                                                              'float16')

        # Memory cleanup (before multiprocessing)
        cluster_map.refdata = None
        for ref in gc.get_referrers(cluster_map) + \
                gc.get_referrers(wb_streamlines):
            if isinstance(ref, ArraySequence):
                del ref._data
            del ref
        del wb_streamlines, cluster_map
        gc.collect()
        # End of memory cleanup

        bsg = BundleSeg(tmp_memmap_filenames, self.transformation,
                        clusters_indices, centroids)

        # Update all BundleSeg initialisation into a single dictionnary
        with Manager() as manager:
            model_bundles_dict = manager.dict(model_bundles_dict)
            pool = multiprocessing.Pool(nbr_processes)
            all_recognized_dict = pool.imap_unordered(
                single_recognize,
                zip(repeat(bsg), model_bundles_dict.keys(),
                    model_bundles_dict.values(),
                    repeat(bundle_names), repeat([seed])))
            pool.close()
            pool.join()

        logger.info(f'BundleSeg took {get_duration(total_timer)} sec. for '
                    f'{len(bundle_names)} bundles from {len(self.atlas_dir)} atlas')

        bundles_wise_vote = np.zeros((len(bundle_names),
                                      len_wb_streamlines),
                                     dtype=np.uint8)
        bundles_wise_score = np.zeros((len(bundle_names),
                                       len_wb_streamlines),
                                      dtype=np.float16)

        for bundle_id, recognized_indices, recognized_scores in all_recognized_dict:
            if recognized_indices is not None:
                if len(recognized_indices) == 0:
                    continue

                bundles_wise_vote[bundle_id, recognized_indices.T] += 1
                bundles_wise_score[bundle_id,
                                   recognized_indices.T] += recognized_scores

        bundles_wise_score[bundles_wise_vote != 0] \
            /= bundles_wise_vote[bundles_wise_vote != 0]

        # Once everything was run, save the results using a voting system
        minimum_vote = np.array(bundle_count) * self.minimal_vote_ratio
        minimum_vote[np.logical_and(minimum_vote > 0, minimum_vote < 1)] = 1
        minimum_vote = minimum_vote.astype(np.uint8)

        _, ext = os.path.splitext(input_tractograms_path[0])

        save_timer = time()
        self._save_recognized_bundles(tmp_memmap_filenames,
                                      reference,
                                      bundle_names,
                                      bundles_wise_vote,
                                      bundles_wise_score,
                                      minimum_vote, ext)
        tmp_dir.cleanup()

        logger.info(f'Saving of {len(bundle_names)} files in '
                    f'{self.output_directory} took '
                    f'{get_duration(save_timer)} sec.')


def single_recognize(args):
    """
    Wrapper function to multiprocess recobundles execution.

    Parameters
    ----------
    bsg : Object
        Initialize bsg object with QBx ClusterMap as values
    model_filepath : str
        Filepath of the model to recognize.
    model_dict : dict
        Dictionary containing the model filepaths as keys and the
        corresponding parameters and streamlines as values.
    bundle_names : list
        List of string with bundle names for models (to get bundle_id)
    seed : int
        Value to initialize the RandomState of numpy

    Returns
    -------
    transf_neighbor : tuple
        bundle_id : (int)
            Unique value to each bundle to identify them.
        recognized_indices : (numpy.ndarray)
            Streamlines indices from the original tractogram.
        recognized_scores : (numpy.ndarray)
            Scores of the recognized streamlines.
    """
    global MCT, TCT
    bsg = args[0]
    model_filepath = args[1]
    bundle_pruning_thr = args[2]
    bundle_names = args[3]
    np.random.seed(args[4][0])

    model_bundle = nib.streamlines.load(model_filepath).streamlines
    model_bundle = transform_streamlines(model_bundle,
                                         bsg.transformation)

    # Use for logging and finding the bundle_id
    shorter_tag, ext = os.path.splitext(os.path.basename(model_filepath))

    # Now hardcoded (not useful with FSS from Etienne)
    slr_transform_type = 'similarity'

    recognize_timer = time()
    results = bsg.recognize(model_bundle,
                            model_clust_thr=MCT,
                            pruning_thr=bundle_pruning_thr,
                            slr_transform_type=slr_transform_type,
                            identifier=shorter_tag)
    recognized_indices, recognized_scores = results
    del model_bundle._data, model_bundle

    logger.info(f'Model {shorter_tag} recognized {len(recognized_indices)} '
                'streamlines')
    logger.debug(f'Model {model_filepath} with parameters tct={TCT}, mct={MCT}, '
                 f'bpt={bundle_pruning_thr} '
                 f'took {get_duration(recognize_timer)} sec.')

    bundle_id = bundle_names.index(shorter_tag+ext)
    return bundle_id, recognized_indices, recognized_scores<|MERGE_RESOLUTION|>--- conflicted
+++ resolved
@@ -165,15 +165,6 @@
 
             # All models of the same bundle have the same basename
             basename = os.path.splitext(bundle_names[bundle_id])[0]
-<<<<<<< HEAD
-            steamlines = reconstruct_streamlines_from_memmap(
-                memmap_filenames, streamlines_id,
-                strs_dtype=np.float16)
-            new_sft = StatefulTractogram(steamlines, reference, Space.RASMM)
-            new_sft.remove_invalid_streamlines()
-            save_tractogram(new_sft, os.path.join(self.output_directory,
-                                                  basename + extension))
-=======
             streamlines = reconstruct_streamlines_from_memmap(
                 memmap_filenames, streamlines_id,
                 strs_dtype=np.float16)
@@ -185,7 +176,6 @@
             save_tractogram(new_sft, os.path.join(self.output_directory,
                                                   basename + extension))
             streamlines_id = streamlines_id[indices_to_keep]
->>>>>>> 6ec29064
 
             curr_results_dict = {}
             curr_results_dict['indices'] = streamlines_id.tolist()
