# -*- coding: utf-8 -*-

import copy
import logging

from dipy.io.stateful_tractogram import StatefulTractogram
from dipy.tracking.streamlinespeed import compress_streamlines
from dipy.tracking.streamline import set_number_of_points
import numpy as np
from sklearn.cluster import KMeans

from scilpy.tractanalysis.features import get_streamlines_centroid

<<<<<<< HEAD
=======
from scilpy.viz.utils import get_colormap
MIN_NB_POINTS = 10
KEY_INDEX = np.concatenate((range(5), range(-1, -6, -1)))


def get_streamline_key(streamline, precision=None):
    # Use just a few data points as hash key. I could use all the data of
    # the streamlines, but then the complexity grows with the number of
    # points.
    if len(streamline) < MIN_NB_POINTS:
        key = streamline.copy()
    else:
        key = streamline[KEY_INDEX].copy()

    if precision is not None:
        key = np.round(key, precision)

    key.flags.writeable = False

    return key.data.tobytes()


def hash_streamlines(streamlines, start_index=0, precision=None):
    """Produces a dict from streamlines

    Produces a dict from streamlines by using the points as keys and the
    indices of the streamlines as values.

    Parameters
    ----------
    streamlines: list of ndarray
        The list of streamlines used to produce the dict.
    start_index: int, optional
        The index of the first streamline. 0 by default.
    precision: int, optional
        The number of decimals to keep when hashing the points of the
        streamlines. Allows a soft comparison of streamlines. If None, no
        rounding is performed.

    Returns
    -------
    A dict where the keys are streamline points and the values are indices
    starting at start_index.

    """

    keys = [get_streamline_key(s, precision) for s in streamlines]
    return {k: i for i, k in enumerate(keys, start_index)}


def intersection(left, right):
    """Intersection of two streamlines dict (see hash_streamlines)"""
    return {k: v for k, v in left.items() if k in right}


def difference(left, right):
    """Difference of two streamlines dict (see hash_streamlines)"""
    return {k: v for k, v in left.items() if k not in right}


def union(left, right):
    """Union of two streamlines dict (see hash_streamlines)"""

    # In python 3 : return {**left, **right}
    result = right.copy()
    result.update(left)
    return result

>>>>>>> 3b423e5f

def uniformize_bundle_sft(sft, axis=None, ref_bundle=None, swap=False):
    """Uniformize the streamlines in the given tractogram.

    Parameters
    ----------
    sft: StatefulTractogram
         The tractogram that contains the list of streamlines to be uniformized
    axis: int, optional
        Orient endpoints in the given axis
    ref_bundle: streamlines
        Orient endpoints the same way as this bundle (or centroid)
    swap: boolean, optional
        Swap the orientation of streamlines
    """
    from scilpy.tractanalysis.reproducibility_measures import \
        get_endpoints_density_map
    old_space = sft.space
    old_origin = sft.origin
    sft.to_vox()
    sft.to_corner()
    density = get_endpoints_density_map(sft.streamlines, sft.dimensions,
                                        point_to_select=3)
    indices = np.argwhere(density > 0)
    kmeans = KMeans(n_clusters=2, random_state=0, copy_x=True,
                    n_init=20).fit(indices)

    labels = np.zeros(density.shape)
    for i in range(len(kmeans.labels_)):
        labels[tuple(indices[i])] = kmeans.labels_[i]+1

    k_means_centers = kmeans.cluster_centers_
    main_dir_barycenter = np.argmax(
        np.abs(k_means_centers[0] - k_means_centers[-1]))

    if len(sft.streamlines) > 0:
        axis_name = ['x', 'y', 'z']
        if axis is None or ref_bundle is not None:
            if ref_bundle is not None:
                ref_bundle.to_vox()
                ref_bundle.to_corner()
                centroid = get_streamlines_centroid(ref_bundle.streamlines,
                                                    20)[0]
            else:
                centroid = get_streamlines_centroid(sft.streamlines, 20)[0]
            main_dir_ends = np.argmax(np.abs(centroid[0] - centroid[-1]))
            main_dir_displacement = np.argmax(
                np.abs(np.sum(np.gradient(centroid, axis=0), axis=0)))

            if main_dir_displacement != main_dir_ends \
                    or main_dir_displacement != main_dir_barycenter:
                logging.info('Ambiguity in orientation, you should use --axis')
            axis = axis_name[main_dir_displacement]
        logging.info('Orienting endpoints in the {} axis'.format(axis))
        axis_pos = axis_name.index(axis)

        if bool(k_means_centers[0][axis_pos] >
                k_means_centers[1][axis_pos]) ^ bool(swap):
            labels[labels == 1] = 3
            labels[labels == 2] = 1
            labels[labels == 3] = 2

        for i in range(len(sft.streamlines)):
            if ref_bundle:
                res_centroid = set_number_of_points(centroid, 20)
                res_streamlines = set_number_of_points(sft.streamlines[i], 20)
                norm_direct = np.sum(np.linalg.norm(res_centroid - res_streamlines,
                                                    axis=0))
                norm_flip = np.sum(np.linalg.norm(res_centroid - res_streamlines[::-1],
                                                  axis=0))
                if bool(norm_direct > norm_flip) ^ bool(swap):
                    sft.streamlines[i] = sft.streamlines[i][::-1]
                    for key in sft.data_per_point[i]:
                        sft.data_per_point[key][i] = \
                            sft.data_per_point[key][i][::-1]
            else:
                # Bitwise XOR
                if bool(labels[tuple(sft.streamlines[i][0].astype(int))] >
                        labels[tuple(sft.streamlines[i][-1].astype(int))]) ^ bool(swap):
                    sft.streamlines[i] = sft.streamlines[i][::-1]
                    for key in sft.data_per_point[i]:
                        sft.data_per_point[key][i] = \
                            sft.data_per_point[key][i][::-1]
    sft.to_space(old_space)
    sft.to_origin(old_origin)


<<<<<<< HEAD
=======
def uniformize_bundle_sft_using_mask_barycenter(sft, mask, swap=False):
    """Uniformize the streamlines in the given tractogram so head is closer to
    to the barycenter.

    Parameters
    ----------
    sft: StatefulTractogram
         The tractogram that contains the list of streamlines to be uniformized
    mask: np.ndarray
        Mask to use as a reference for the barycenter.
    swap: boolean, optional
        Swap the orientation of streamlines
    """

    barycenter = np.average(np.argwhere(mask), axis=0)

    for i in range(len(sft.streamlines)):
        if (np.linalg.norm(sft.streamlines[i][0] - barycenter) >
                np.linalg.norm(sft.streamlines[i][-1] - barycenter)) ^ bool(swap):
            sft.streamlines[i] = sft.streamlines[i][::-1]
            for key in sft.data_per_point[i]:
                sft.data_per_point[key][i] = \
                    sft.data_per_point[key][i][::-1]


def get_color_streamlines_along_length(sft, colormap='jet'):
    """Color streamlines according to their length.

    Parameters
    ----------
    sft: StatefulTractogram
        The tractogram that contains the list of streamlines to be colored
    colormap: str
        The colormap to use.

    Returns
    -------
    color: np.ndarray
        An array of shape (nb_streamlines, 3) containing the RGB values of
        streamlines

    """
    cmap = get_colormap(colormap)
    color_dpp = copy.deepcopy(sft.streamlines)

    for i in range(len(sft.streamlines)):
        color_dpp[i] = cmap(np.linspace(0, 1, len(sft.streamlines[i])))[
            :, 0:3] * 255

    return color_dpp._data


def perform_streamlines_operation(operation, streamlines, precision=None):
    """Peforms an operation on a list of list of streamlines

    Given a list of list of streamlines, this function applies the operation
    to the first two lists of streamlines. The result in then used recursively
    with the third, fourth, etc. lists of streamlines.

    A valid operation is any function that takes two streamlines dict as input
    and produces a new streamlines dict (see hash_streamlines). Union,
    difference, and intersection are valid examples of operations.

    Parameters
    ----------
    operation: callable
        A callable that takes two streamlines dicts as inputs and preduces a
        new streamline dict.
    streamlines: list of list of streamlines
        The streamlines used in the operation.
    precision: int, optional
        The number of decimals to keep when hashing the points of the
        streamlines. Allows a soft comparison of streamlines. If None, no
        rounding is performed.

    Returns
    -------
    streamlines: list of `nib.streamline.Streamlines`
        The streamlines obtained after performing the operation on all the
        input streamlines.
    indices: np.ndarray
        The indices of the streamlines that are used in the output.

    """

    # Hash the streamlines using the desired precision.
    indices = np.cumsum([0] + [len(s) for s in streamlines[:-1]])
    hashes = [hash_streamlines(s, i, precision) for
              s, i in zip(streamlines, indices)]

    # Perform the operation on the hashes and get the output streamlines.
    to_keep = reduce(operation, hashes)
    all_streamlines = list(itertools.chain(*streamlines))
    indices = np.array(sorted(to_keep.values())).astype(np.uint32)
    streamlines = [all_streamlines[i] for i in indices]
    return streamlines, indices


def intersection_robust(streamlines_list, precision=3):
    """ Intersection of a list of StatefulTractogram """
    if not isinstance(streamlines_list, list):
        streamlines_list = [streamlines_list]

    streamlines_fused, indices = find_identical_streamlines(streamlines_list,
                                                            epsilon=10**(-precision))
    return streamlines_fused[indices], indices


def difference_robust(streamlines_list, precision=3):
    """ Difference of a list of StatefulTractogram from the first element """
    if not isinstance(streamlines_list, list):
        streamlines_list = [streamlines_list]
    streamlines_fused, indices = find_identical_streamlines(streamlines_list,
                                                            epsilon=10**(-precision),
                                                            difference_mode=True)
    return streamlines_fused[indices], indices


def union_robust(streamlines_list, precision=3):
    """ Union of a list of StatefulTractogram """
    if not isinstance(streamlines_list, list):
        streamlines_list = [streamlines_list]
    streamlines_fused, indices = find_identical_streamlines(streamlines_list,
                                                            epsilon=10**(-precision),
                                                            union_mode=True)
    return streamlines_fused[indices], indices


def find_identical_streamlines(streamlines_list, epsilon=0.001,
                               union_mode=False, difference_mode=False):
    """ Return the intersection/union/difference from a list of list of
    streamlines. Allows for a maximum distance for matching.

    Parameters:
    -----------
    streamlines_list: list
        List of lists of streamlines or list of ArraySequences
    epsilon: float
        Maximum allowed distance (should not go above 1.0)
    union_mode: bool
        Perform the union of streamlines
    difference_mode
        Perform the difference of streamlines (from the first element)
    Returns:
    --------
    Tuple, ArraySequence, np.ndarray
        Returns the concatenated streamlines and the indices to pick from it
    """
    streamlines = ArraySequence(itertools.chain(*streamlines_list))
    nb_streamlines = np.cumsum([len(sft) for sft in streamlines_list])
    nb_streamlines = np.insert(nb_streamlines, 0, 0)

    if union_mode and difference_mode:
        raise ValueError('Cannot use union_mode and difference_mode at the '
                         'same time.')

    all_tree = {}
    all_tree_mapping = {}
    first_points = np.array(streamlines.get_data()[streamlines._offsets])
    # Uses the number of point to speed up the search in the ckdtree
    for point_count in np.unique(streamlines._lengths):
        same_length_ind = np.where(streamlines._lengths == point_count)[0]
        all_tree[point_count] = cKDTree(first_points[same_length_ind])
        all_tree_mapping[point_count] = same_length_ind

    inversion_val = 1 if union_mode or difference_mode else 0
    streamlines_to_keep = np.ones((len(streamlines),)) * inversion_val
    average_match_distance = []

    # Difference by design will never select streamlines that are not from the
    # first set
    if difference_mode:
        streamlines_to_keep[nb_streamlines[1]:] = 0
    for i, streamline in enumerate(streamlines):
        # Unless do an union, there is no point at looking past the first set
        if not union_mode and i >= nb_streamlines[1]:
            break

        # Find the closest (first) points
        distance_ind = all_tree[len(streamline)].query_ball_point(streamline[0],
                                                                  r=2*epsilon)
        actual_ind = np.sort(all_tree_mapping[len(streamline)][distance_ind])

        # Intersection requires finding matches is all sets
        if not union_mode or not difference_mode:
            intersect_test = np.zeros((len(nb_streamlines)-1,))

        for j in actual_ind:
            # Actual check of the whole streamline
            sub_vector = streamline-streamlines[j]
            norm = np.linalg.norm(sub_vector, axis=1)

            if union_mode:
                # 1) Yourself is not a match
                # 2) If the streamline hasn't been selected (by another match)
                # 3) The streamline is 'identical'
                if i != j and streamlines_to_keep[i] == inversion_val \
                        and (norm < 2*epsilon).all():
                    streamlines_to_keep[j] = not inversion_val
                    average_match_distance.append(np.average(sub_vector,
                                                             axis=0))
            elif difference_mode:
                # 1) Yourself is not a match
                # 2) The streamline is 'identical'
                if i != j and (norm < 2*epsilon).all():
                    pos_in_list_j = np.max(np.where(nb_streamlines <= j)[0])

                    # If it is an identical streamline, but from the same set
                    # it needs to be removed, otherwise remove all instances
                    if pos_in_list_j == 0:
                        # If it is the first 'encounter' add it
                        if streamlines_to_keep[actual_ind].all():
                            streamlines_to_keep[j] = not inversion_val
                            average_match_distance.append(np.average(sub_vector,
                                                                     axis=0))
                    else:
                        streamlines_to_keep[actual_ind] = not inversion_val
                        average_match_distance.append(np.average(sub_vector,
                                                                 axis=0))
            else:
                # 1) The streamline is 'identical'
                if (norm < 2*epsilon).all():
                    pos_in_list_i = np.max(np.where(nb_streamlines <= i)[0])
                    pos_in_list_j = np.max(np.where(nb_streamlines <= j)[0])
                    # If it is an identical streamline, but from the same set
                    # it needs to be removed
                    if i == j or pos_in_list_i != pos_in_list_j:
                        intersect_test[pos_in_list_j] = True
                    if i != j:
                        average_match_distance.append(
                            np.average(sub_vector, axis=0))

        # Verify that you actually found a match in each set
        if (not union_mode or not difference_mode) and intersect_test.all():
            streamlines_to_keep[i] = not inversion_val

    # To facilitate debugging and discovering shifts in data
    if average_match_distance:
        logging.info('Average matches distance: {}mm'.format(
            np.round(np.average(average_match_distance, axis=0), 5)))
    else:
        logging.info('No matches found.')

    return streamlines, np.where(streamlines_to_keep > 0)[0].astype(np.uint32)


def concatenate_sft(sft_list, erase_metadata=False, metadata_fake_init=False):
    """ Concatenate a list of StatefulTractogram together """
    if erase_metadata:
        sft_list[0].data_per_point = {}
        sft_list[0].data_per_streamline = {}

    for sft in sft_list[1:]:
        if erase_metadata:
            sft.data_per_point = {}
            sft.data_per_streamline = {}
        elif metadata_fake_init:
            for dps_key in list(sft.data_per_streamline.keys()):
                if dps_key not in sft_list[0].data_per_streamline.keys():
                    del sft.data_per_streamline[dps_key]
            for dpp_key in list(sft.data_per_point.keys()):
                if dpp_key not in sft_list[0].data_per_point.keys():
                    del sft.data_per_point[dpp_key]

            for dps_key in sft_list[0].data_per_streamline.keys():
                if dps_key not in sft.data_per_streamline:
                    arr_shape =\
                        list(sft_list[0].data_per_streamline[dps_key].shape)
                    arr_shape[0] = len(sft)
                    sft.data_per_streamline[dps_key] = np.zeros(arr_shape)
            for dpp_key in sft_list[0].data_per_point.keys():
                if dpp_key not in sft.data_per_point:
                    arr_seq = ArraySequence()
                    arr_seq_shape = list(
                        sft_list[0].data_per_point[dpp_key]._data.shape)
                    arr_seq_shape[0] = len(sft.streamlines._data)
                    arr_seq._data = np.zeros(arr_seq_shape)
                    arr_seq._offsets = sft.streamlines._offsets
                    arr_seq._lengths = sft.streamlines._lengths
                    sft.data_per_point[dpp_key] = arr_seq

        if not metadata_fake_init and \
                not StatefulTractogram.are_compatible(sft, sft_list[0]):
            raise ValueError('Incompatible SFT, check space attributes and '
                             'data_per_point/streamlines.')
        elif not is_header_compatible(sft, sft_list[0]):
            raise ValueError('Incompatible SFT, check space attributes.')

    total_streamlines = 0
    total_points = 0
    lengths = []
    for sft in sft_list:
        total_streamlines += len(sft.streamlines._offsets)
        total_points += len(sft.streamlines._data)
        lengths.extend(sft.streamlines._lengths)
    lengths = np.array(lengths, dtype=np.uint32)
    offsets = np.concatenate(([0], np.cumsum(lengths[:-1]))).astype(np.uint64)

    dpp = {}
    for dpp_key in sft_list[0].data_per_point.keys():
        arr_seq_shape = list(sft_list[0].data_per_point[dpp_key]._data.shape)
        arr_seq_shape[0] = total_points
        dpp[dpp_key] = ArraySequence()
        dpp[dpp_key]._data = np.zeros(arr_seq_shape)
        dpp[dpp_key]._lengths = lengths
        dpp[dpp_key]._offsets = offsets

    dps = {}
    for dps_key in sft_list[0].data_per_streamline.keys():
        arr_seq_shape = list(sft_list[0].data_per_streamline[dps_key].shape)
        arr_seq_shape[0] = total_streamlines
        dps[dps_key] = np.zeros(arr_seq_shape)

    streamlines = ArraySequence()
    streamlines._data = np.zeros((total_points, 3))
    streamlines._lengths = lengths
    streamlines._offsets = offsets

    pts_counter = 0
    strs_counter = 0
    for sft in sft_list:
        pts_curr_len = len(sft.streamlines._data)
        strs_curr_len = len(sft.streamlines._offsets)

        if strs_curr_len == 0 or pts_curr_len == 0:
            continue

        streamlines._data[pts_counter:pts_counter+pts_curr_len] = \
            sft.streamlines._data

        for dpp_key in sft_list[0].data_per_point.keys():
            dpp[dpp_key]._data[pts_counter:pts_counter+pts_curr_len] = \
                sft.data_per_point[dpp_key]._data
        for dps_key in sft_list[0].data_per_streamline.keys():
            dps[dps_key][strs_counter:strs_counter+strs_curr_len] = \
                sft.data_per_streamline[dps_key]
        pts_counter += pts_curr_len
        strs_counter += strs_curr_len

    fused_sft = StatefulTractogram.from_sft(streamlines, sft_list[0],
                                            data_per_point=dpp,
                                            data_per_streamline=dps)
    return fused_sft


def transform_warp_sft(sft, linear_transfo, target, inverse=False,
                       reverse_op=False, deformation_data=None,
                       remove_invalid=True, cut_invalid=False):
    """ Transform tractogram using a affine Subsequently apply a warp from
    antsRegistration (optional).
    Remove/Cut invalid streamlines to preserve sft validity.

    Parameters
    ----------
    sft: StatefulTractogram
        Stateful tractogram object containing the streamlines to transform.
    linear_transfo: numpy.ndarray
        Linear transformation matrix to apply to the tractogram.
    target: Nifti filepath, image object, header
        Final reference for the tractogram after registration.
    inverse: boolean
        Apply the inverse linear transformation.
    reverse_op: boolean
        Apply both transformation in the reverse order
    deformation_data: np.ndarray
        4D array containing a 3D displacement vector in each voxel.

    remove_invalid: boolean
        Remove the streamlines landing out of the bounding box.
    cut_invalid: boolean
        Cut invalid streamlines rather than removing them. Keep the longest
        segment only.

    Return
    ----------
    new_sft : StatefulTractogram

    """

    # Keep track of the streamlines' original space/origin
    space = sft.space
    origin = sft.origin
    dtype = sft.streamlines._data.dtype

    sft.to_rasmm()
    sft.to_center()

    if len(sft.streamlines) == 0:
        return StatefulTractogram(sft.streamlines, target,
                                  Space.RASMM)

    if inverse:
        linear_transfo = np.linalg.inv(linear_transfo)

    if not reverse_op:
        streamlines = transform_streamlines(sft.streamlines,
                                            linear_transfo)
    else:
        streamlines = sft.streamlines

    if deformation_data is not None:
        if not reverse_op:
            affine, _, _, _ = get_reference_info(target)
        else:
            affine = sft.affine

        # Because of duplication, an iteration over chunks of points is
        # necessary for a big dataset (especially if not compressed)
        streamlines = ArraySequence(streamlines)
        nb_points = len(streamlines._data)
        cur_position = 0
        chunk_size = 1000000
        nb_iteration = int(np.ceil(nb_points/chunk_size))
        inv_affine = np.linalg.inv(affine)

        while nb_iteration > 0:
            max_position = min(cur_position + chunk_size, nb_points)
            points = streamlines._data[cur_position:max_position]

            # To access the deformation information, we need to go in VOX space
            # No need for corner shift since we are doing interpolation
            cur_points_vox = np.array(transform_streamlines(points,
                                                            inv_affine)).T

            x_def = map_coordinates(deformation_data[..., 0],
                                    cur_points_vox.tolist(), order=1)
            y_def = map_coordinates(deformation_data[..., 1],
                                    cur_points_vox.tolist(), order=1)
            z_def = map_coordinates(deformation_data[..., 2],
                                    cur_points_vox.tolist(), order=1)

            # ITK is in LPS and nibabel is in RAS, a flip is necessary for ANTs
            final_points = np.array([-1*x_def, -1*y_def, z_def])
            final_points += np.array(points).T

            streamlines._data[cur_position:max_position] = final_points.T
            cur_position = max_position
            nb_iteration -= 1

    if reverse_op:
        streamlines = transform_streamlines(streamlines,
                                            linear_transfo)

    streamlines._data = streamlines._data.astype(dtype)
    new_sft = StatefulTractogram(streamlines, target, Space.RASMM,
                                 data_per_point=sft.data_per_point,
                                 data_per_streamline=sft.data_per_streamline)
    if cut_invalid:
        new_sft, _ = cut_invalid_streamlines(new_sft)
    elif remove_invalid:
        new_sft.remove_invalid_streamlines()

    # Move the streamlines back to the original space/origin
    sft.to_space(space)
    sft.to_origin(origin)

    new_sft.to_space(space)
    new_sft.to_origin(origin)

    return new_sft


>>>>>>> 3b423e5f
def filter_tractogram_data(tractogram, streamline_ids):
    """ Filter tractogram according to streamline ids and keep the data

    Parameters:
    -----------
    tractogram: StatefulTractogram
        Tractogram containing the data to be filtered
    streamline_ids: array_like
        List of streamline ids the data corresponds to

    Returns:
    --------
    new_tractogram: Tractogram or StatefulTractogram
        Returns a new tractogram with only the selected streamlines
        and data
    """

    streamline_ids = np.asarray(streamline_ids, dtype=int)

    assert np.all(
        np.in1d(streamline_ids, np.arange(len(tractogram.streamlines)))
    ), "Received ids outside of streamline range"

    new_streamlines = tractogram.streamlines[streamline_ids]
    new_data_per_streamline = tractogram.data_per_streamline[streamline_ids]
    new_data_per_point = tractogram.data_per_point[streamline_ids]

    # Could have been nice to deepcopy the tractogram modify the attributes in
    # place instead of creating a new one, but tractograms cant be subsampled
    # if they have data

    return StatefulTractogram.from_sft(
        new_streamlines,
        tractogram,
        data_per_point=new_data_per_point,
        data_per_streamline=new_data_per_streamline)


def compress_sft(sft, tol_error=0.01):
    """ Compress a stateful tractogram. Uses Dipy's compress_streamlines, but
    deals with space better.

    Dipy's description:
    The compression consists in merging consecutive segments that are
    nearly collinear. The merging is achieved by removing the point the two
    segments have in common.

    The linearization process [Presseau15]_ ensures that every point being
    removed are within a certain margin (in mm) of the resulting streamline.
    Recommendations for setting this margin can be found in [Presseau15]_
    (in which they called it tolerance error).

    The compression also ensures that two consecutive points won't be too far
    from each other (precisely less or equal than `max_segment_length`mm).
    This is a tradeoff to speed up the linearization process [Rheault15]_. A
    low value will result in a faster linearization but low compression,
    whereas a high value will result in a slower linearization but high
    compression.

    [Presseau C. et al., A new compression format for fiber tracking datasets,
    NeuroImage, no 109, 73-83, 2015.]

    Parameters
    ----------
    sft: StatefulTractogram
        The sft to compress.
    tol_error: float (optional)
        Tolerance error in mm (default: 0.01). A rule of thumb is to set it
        to 0.01mm for deterministic streamlines and 0.1mm for probabilitic
        streamlines.

    Returns
    -------
    compressed_sft : StatefulTractogram
    """
    # Go to world space
    orig_space = sft.space
    sft.to_rasmm()

    # Compress streamlines
    compressed_streamlines = compress_streamlines(sft.streamlines,
                                                  tol_error=tol_error)
    if sft.data_per_point is not None:
        logging.warning("Initial StatefulTractogram contained data_per_point. "
                        "This information will not be carried in the final"
                        "tractogram.")

    compressed_sft = StatefulTractogram.from_sft(
        compressed_streamlines, sft,
        data_per_streamline=sft.data_per_streamline)

    # Return to original space
    compressed_sft.to_space(orig_space)

    return compressed_sft


def cut_invalid_streamlines(sft):
    """ Cut streamlines so their longest segment are within the bounding box.
    This function keeps the data_per_point and data_per_streamline.

    Parameters
    ----------
    sft: StatefulTractogram
        The sft to remove invalid points from.

    Returns
    -------
    new_sft : StatefulTractogram
        New object with the invalid points removed from each streamline.
    cutting_counter : int
        Number of streamlines that were cut.
    """
    if not len(sft):
        return sft, 0

    # Keep track of the streamlines' original space/origin
    space = sft.space
    origin = sft.origin

    sft.to_vox()
    sft.to_corner()

    copy_sft = copy.deepcopy(sft)
    epsilon = 0.001
    indices_to_remove, _ = copy_sft.remove_invalid_streamlines()

    new_streamlines = []
    new_data_per_point = {}
    new_data_per_streamline = {}
    for key in sft.data_per_point.keys():
        new_data_per_point[key] = []
    for key in sft.data_per_streamline.keys():
        new_data_per_streamline[key] = []

    cutting_counter = 0
    for ind in range(len(sft.streamlines)):
        # No reason to try to cut if all points are within the volume
        if ind in indices_to_remove:
            best_pos = [0, 0]
            cur_pos = [0, 0]
            for pos, point in enumerate(sft.streamlines[ind]):
                if (point < epsilon).any() or \
                        (point >= sft.dimensions - epsilon).any():
                    cur_pos = [pos+1, pos+1]
                if cur_pos[1] - cur_pos[0] > best_pos[1] - best_pos[0]:
                    best_pos = cur_pos
                cur_pos[1] += 1

            if not best_pos == [0, 0]:
                new_streamlines.append(
                    sft.streamlines[ind][best_pos[0]:best_pos[1]-1])
                cutting_counter += 1
                for key in sft.data_per_streamline.keys():
                    new_data_per_streamline[key].append(
                        sft.data_per_streamline[key][ind])
                for key in sft.data_per_point.keys():
                    new_data_per_point[key].append(
                        sft.data_per_point[key][ind][best_pos[0]:best_pos[1]-1])
            else:
                logging.warning('Streamlines entirely out of the volume.')
        else:
            new_streamlines.append(sft.streamlines[ind])
            for key in sft.data_per_streamline.keys():
                new_data_per_streamline[key].append(
                    sft.data_per_streamline[key][ind])
            for key in sft.data_per_point.keys():
                new_data_per_point[key].append(sft.data_per_point[key][ind])
    new_sft = StatefulTractogram.from_sft(new_streamlines, sft,
                                          data_per_streamline=new_data_per_streamline,
                                          data_per_point=new_data_per_point)

    # Move the streamlines back to the original space/origin
    sft.to_space(space)
    sft.to_origin(origin)

    new_sft.to_space(space)
    new_sft.to_origin(origin)

    return new_sft, cutting_counter<|MERGE_RESOLUTION|>--- conflicted
+++ resolved
@@ -10,78 +10,8 @@
 from sklearn.cluster import KMeans
 
 from scilpy.tractanalysis.features import get_streamlines_centroid
-
-<<<<<<< HEAD
-=======
 from scilpy.viz.utils import get_colormap
-MIN_NB_POINTS = 10
-KEY_INDEX = np.concatenate((range(5), range(-1, -6, -1)))
-
-
-def get_streamline_key(streamline, precision=None):
-    # Use just a few data points as hash key. I could use all the data of
-    # the streamlines, but then the complexity grows with the number of
-    # points.
-    if len(streamline) < MIN_NB_POINTS:
-        key = streamline.copy()
-    else:
-        key = streamline[KEY_INDEX].copy()
-
-    if precision is not None:
-        key = np.round(key, precision)
-
-    key.flags.writeable = False
-
-    return key.data.tobytes()
-
-
-def hash_streamlines(streamlines, start_index=0, precision=None):
-    """Produces a dict from streamlines
-
-    Produces a dict from streamlines by using the points as keys and the
-    indices of the streamlines as values.
-
-    Parameters
-    ----------
-    streamlines: list of ndarray
-        The list of streamlines used to produce the dict.
-    start_index: int, optional
-        The index of the first streamline. 0 by default.
-    precision: int, optional
-        The number of decimals to keep when hashing the points of the
-        streamlines. Allows a soft comparison of streamlines. If None, no
-        rounding is performed.
-
-    Returns
-    -------
-    A dict where the keys are streamline points and the values are indices
-    starting at start_index.
-
-    """
-
-    keys = [get_streamline_key(s, precision) for s in streamlines]
-    return {k: i for i, k in enumerate(keys, start_index)}
-
-
-def intersection(left, right):
-    """Intersection of two streamlines dict (see hash_streamlines)"""
-    return {k: v for k, v in left.items() if k in right}
-
-
-def difference(left, right):
-    """Difference of two streamlines dict (see hash_streamlines)"""
-    return {k: v for k, v in left.items() if k not in right}
-
-
-def union(left, right):
-    """Union of two streamlines dict (see hash_streamlines)"""
-
-    # In python 3 : return {**left, **right}
-    result = right.copy()
-    result.update(left)
-    return result
-
->>>>>>> 3b423e5f
+
 
 def uniformize_bundle_sft(sft, axis=None, ref_bundle=None, swap=False):
     """Uniformize the streamlines in the given tractogram.
@@ -148,10 +78,10 @@
             if ref_bundle:
                 res_centroid = set_number_of_points(centroid, 20)
                 res_streamlines = set_number_of_points(sft.streamlines[i], 20)
-                norm_direct = np.sum(np.linalg.norm(res_centroid - res_streamlines,
-                                                    axis=0))
-                norm_flip = np.sum(np.linalg.norm(res_centroid - res_streamlines[::-1],
-                                                  axis=0))
+                norm_direct = np.sum(
+                    np.linalg.norm(res_centroid - res_streamlines, axis=0))
+                norm_flip = np.sum(
+                    np.linalg.norm(res_centroid - res_streamlines[::-1], axis=0))
                 if bool(norm_direct > norm_flip) ^ bool(swap):
                     sft.streamlines[i] = sft.streamlines[i][::-1]
                     for key in sft.data_per_point[i]:
@@ -169,8 +99,6 @@
     sft.to_origin(old_origin)
 
 
-<<<<<<< HEAD
-=======
 def uniformize_bundle_sft_using_mask_barycenter(sft, mask, swap=False):
     """Uniformize the streamlines in the given tractogram so head is closer to
     to the barycenter.
@@ -223,417 +151,6 @@
     return color_dpp._data
 
 
-def perform_streamlines_operation(operation, streamlines, precision=None):
-    """Peforms an operation on a list of list of streamlines
-
-    Given a list of list of streamlines, this function applies the operation
-    to the first two lists of streamlines. The result in then used recursively
-    with the third, fourth, etc. lists of streamlines.
-
-    A valid operation is any function that takes two streamlines dict as input
-    and produces a new streamlines dict (see hash_streamlines). Union,
-    difference, and intersection are valid examples of operations.
-
-    Parameters
-    ----------
-    operation: callable
-        A callable that takes two streamlines dicts as inputs and preduces a
-        new streamline dict.
-    streamlines: list of list of streamlines
-        The streamlines used in the operation.
-    precision: int, optional
-        The number of decimals to keep when hashing the points of the
-        streamlines. Allows a soft comparison of streamlines. If None, no
-        rounding is performed.
-
-    Returns
-    -------
-    streamlines: list of `nib.streamline.Streamlines`
-        The streamlines obtained after performing the operation on all the
-        input streamlines.
-    indices: np.ndarray
-        The indices of the streamlines that are used in the output.
-
-    """
-
-    # Hash the streamlines using the desired precision.
-    indices = np.cumsum([0] + [len(s) for s in streamlines[:-1]])
-    hashes = [hash_streamlines(s, i, precision) for
-              s, i in zip(streamlines, indices)]
-
-    # Perform the operation on the hashes and get the output streamlines.
-    to_keep = reduce(operation, hashes)
-    all_streamlines = list(itertools.chain(*streamlines))
-    indices = np.array(sorted(to_keep.values())).astype(np.uint32)
-    streamlines = [all_streamlines[i] for i in indices]
-    return streamlines, indices
-
-
-def intersection_robust(streamlines_list, precision=3):
-    """ Intersection of a list of StatefulTractogram """
-    if not isinstance(streamlines_list, list):
-        streamlines_list = [streamlines_list]
-
-    streamlines_fused, indices = find_identical_streamlines(streamlines_list,
-                                                            epsilon=10**(-precision))
-    return streamlines_fused[indices], indices
-
-
-def difference_robust(streamlines_list, precision=3):
-    """ Difference of a list of StatefulTractogram from the first element """
-    if not isinstance(streamlines_list, list):
-        streamlines_list = [streamlines_list]
-    streamlines_fused, indices = find_identical_streamlines(streamlines_list,
-                                                            epsilon=10**(-precision),
-                                                            difference_mode=True)
-    return streamlines_fused[indices], indices
-
-
-def union_robust(streamlines_list, precision=3):
-    """ Union of a list of StatefulTractogram """
-    if not isinstance(streamlines_list, list):
-        streamlines_list = [streamlines_list]
-    streamlines_fused, indices = find_identical_streamlines(streamlines_list,
-                                                            epsilon=10**(-precision),
-                                                            union_mode=True)
-    return streamlines_fused[indices], indices
-
-
-def find_identical_streamlines(streamlines_list, epsilon=0.001,
-                               union_mode=False, difference_mode=False):
-    """ Return the intersection/union/difference from a list of list of
-    streamlines. Allows for a maximum distance for matching.
-
-    Parameters:
-    -----------
-    streamlines_list: list
-        List of lists of streamlines or list of ArraySequences
-    epsilon: float
-        Maximum allowed distance (should not go above 1.0)
-    union_mode: bool
-        Perform the union of streamlines
-    difference_mode
-        Perform the difference of streamlines (from the first element)
-    Returns:
-    --------
-    Tuple, ArraySequence, np.ndarray
-        Returns the concatenated streamlines and the indices to pick from it
-    """
-    streamlines = ArraySequence(itertools.chain(*streamlines_list))
-    nb_streamlines = np.cumsum([len(sft) for sft in streamlines_list])
-    nb_streamlines = np.insert(nb_streamlines, 0, 0)
-
-    if union_mode and difference_mode:
-        raise ValueError('Cannot use union_mode and difference_mode at the '
-                         'same time.')
-
-    all_tree = {}
-    all_tree_mapping = {}
-    first_points = np.array(streamlines.get_data()[streamlines._offsets])
-    # Uses the number of point to speed up the search in the ckdtree
-    for point_count in np.unique(streamlines._lengths):
-        same_length_ind = np.where(streamlines._lengths == point_count)[0]
-        all_tree[point_count] = cKDTree(first_points[same_length_ind])
-        all_tree_mapping[point_count] = same_length_ind
-
-    inversion_val = 1 if union_mode or difference_mode else 0
-    streamlines_to_keep = np.ones((len(streamlines),)) * inversion_val
-    average_match_distance = []
-
-    # Difference by design will never select streamlines that are not from the
-    # first set
-    if difference_mode:
-        streamlines_to_keep[nb_streamlines[1]:] = 0
-    for i, streamline in enumerate(streamlines):
-        # Unless do an union, there is no point at looking past the first set
-        if not union_mode and i >= nb_streamlines[1]:
-            break
-
-        # Find the closest (first) points
-        distance_ind = all_tree[len(streamline)].query_ball_point(streamline[0],
-                                                                  r=2*epsilon)
-        actual_ind = np.sort(all_tree_mapping[len(streamline)][distance_ind])
-
-        # Intersection requires finding matches is all sets
-        if not union_mode or not difference_mode:
-            intersect_test = np.zeros((len(nb_streamlines)-1,))
-
-        for j in actual_ind:
-            # Actual check of the whole streamline
-            sub_vector = streamline-streamlines[j]
-            norm = np.linalg.norm(sub_vector, axis=1)
-
-            if union_mode:
-                # 1) Yourself is not a match
-                # 2) If the streamline hasn't been selected (by another match)
-                # 3) The streamline is 'identical'
-                if i != j and streamlines_to_keep[i] == inversion_val \
-                        and (norm < 2*epsilon).all():
-                    streamlines_to_keep[j] = not inversion_val
-                    average_match_distance.append(np.average(sub_vector,
-                                                             axis=0))
-            elif difference_mode:
-                # 1) Yourself is not a match
-                # 2) The streamline is 'identical'
-                if i != j and (norm < 2*epsilon).all():
-                    pos_in_list_j = np.max(np.where(nb_streamlines <= j)[0])
-
-                    # If it is an identical streamline, but from the same set
-                    # it needs to be removed, otherwise remove all instances
-                    if pos_in_list_j == 0:
-                        # If it is the first 'encounter' add it
-                        if streamlines_to_keep[actual_ind].all():
-                            streamlines_to_keep[j] = not inversion_val
-                            average_match_distance.append(np.average(sub_vector,
-                                                                     axis=0))
-                    else:
-                        streamlines_to_keep[actual_ind] = not inversion_val
-                        average_match_distance.append(np.average(sub_vector,
-                                                                 axis=0))
-            else:
-                # 1) The streamline is 'identical'
-                if (norm < 2*epsilon).all():
-                    pos_in_list_i = np.max(np.where(nb_streamlines <= i)[0])
-                    pos_in_list_j = np.max(np.where(nb_streamlines <= j)[0])
-                    # If it is an identical streamline, but from the same set
-                    # it needs to be removed
-                    if i == j or pos_in_list_i != pos_in_list_j:
-                        intersect_test[pos_in_list_j] = True
-                    if i != j:
-                        average_match_distance.append(
-                            np.average(sub_vector, axis=0))
-
-        # Verify that you actually found a match in each set
-        if (not union_mode or not difference_mode) and intersect_test.all():
-            streamlines_to_keep[i] = not inversion_val
-
-    # To facilitate debugging and discovering shifts in data
-    if average_match_distance:
-        logging.info('Average matches distance: {}mm'.format(
-            np.round(np.average(average_match_distance, axis=0), 5)))
-    else:
-        logging.info('No matches found.')
-
-    return streamlines, np.where(streamlines_to_keep > 0)[0].astype(np.uint32)
-
-
-def concatenate_sft(sft_list, erase_metadata=False, metadata_fake_init=False):
-    """ Concatenate a list of StatefulTractogram together """
-    if erase_metadata:
-        sft_list[0].data_per_point = {}
-        sft_list[0].data_per_streamline = {}
-
-    for sft in sft_list[1:]:
-        if erase_metadata:
-            sft.data_per_point = {}
-            sft.data_per_streamline = {}
-        elif metadata_fake_init:
-            for dps_key in list(sft.data_per_streamline.keys()):
-                if dps_key not in sft_list[0].data_per_streamline.keys():
-                    del sft.data_per_streamline[dps_key]
-            for dpp_key in list(sft.data_per_point.keys()):
-                if dpp_key not in sft_list[0].data_per_point.keys():
-                    del sft.data_per_point[dpp_key]
-
-            for dps_key in sft_list[0].data_per_streamline.keys():
-                if dps_key not in sft.data_per_streamline:
-                    arr_shape =\
-                        list(sft_list[0].data_per_streamline[dps_key].shape)
-                    arr_shape[0] = len(sft)
-                    sft.data_per_streamline[dps_key] = np.zeros(arr_shape)
-            for dpp_key in sft_list[0].data_per_point.keys():
-                if dpp_key not in sft.data_per_point:
-                    arr_seq = ArraySequence()
-                    arr_seq_shape = list(
-                        sft_list[0].data_per_point[dpp_key]._data.shape)
-                    arr_seq_shape[0] = len(sft.streamlines._data)
-                    arr_seq._data = np.zeros(arr_seq_shape)
-                    arr_seq._offsets = sft.streamlines._offsets
-                    arr_seq._lengths = sft.streamlines._lengths
-                    sft.data_per_point[dpp_key] = arr_seq
-
-        if not metadata_fake_init and \
-                not StatefulTractogram.are_compatible(sft, sft_list[0]):
-            raise ValueError('Incompatible SFT, check space attributes and '
-                             'data_per_point/streamlines.')
-        elif not is_header_compatible(sft, sft_list[0]):
-            raise ValueError('Incompatible SFT, check space attributes.')
-
-    total_streamlines = 0
-    total_points = 0
-    lengths = []
-    for sft in sft_list:
-        total_streamlines += len(sft.streamlines._offsets)
-        total_points += len(sft.streamlines._data)
-        lengths.extend(sft.streamlines._lengths)
-    lengths = np.array(lengths, dtype=np.uint32)
-    offsets = np.concatenate(([0], np.cumsum(lengths[:-1]))).astype(np.uint64)
-
-    dpp = {}
-    for dpp_key in sft_list[0].data_per_point.keys():
-        arr_seq_shape = list(sft_list[0].data_per_point[dpp_key]._data.shape)
-        arr_seq_shape[0] = total_points
-        dpp[dpp_key] = ArraySequence()
-        dpp[dpp_key]._data = np.zeros(arr_seq_shape)
-        dpp[dpp_key]._lengths = lengths
-        dpp[dpp_key]._offsets = offsets
-
-    dps = {}
-    for dps_key in sft_list[0].data_per_streamline.keys():
-        arr_seq_shape = list(sft_list[0].data_per_streamline[dps_key].shape)
-        arr_seq_shape[0] = total_streamlines
-        dps[dps_key] = np.zeros(arr_seq_shape)
-
-    streamlines = ArraySequence()
-    streamlines._data = np.zeros((total_points, 3))
-    streamlines._lengths = lengths
-    streamlines._offsets = offsets
-
-    pts_counter = 0
-    strs_counter = 0
-    for sft in sft_list:
-        pts_curr_len = len(sft.streamlines._data)
-        strs_curr_len = len(sft.streamlines._offsets)
-
-        if strs_curr_len == 0 or pts_curr_len == 0:
-            continue
-
-        streamlines._data[pts_counter:pts_counter+pts_curr_len] = \
-            sft.streamlines._data
-
-        for dpp_key in sft_list[0].data_per_point.keys():
-            dpp[dpp_key]._data[pts_counter:pts_counter+pts_curr_len] = \
-                sft.data_per_point[dpp_key]._data
-        for dps_key in sft_list[0].data_per_streamline.keys():
-            dps[dps_key][strs_counter:strs_counter+strs_curr_len] = \
-                sft.data_per_streamline[dps_key]
-        pts_counter += pts_curr_len
-        strs_counter += strs_curr_len
-
-    fused_sft = StatefulTractogram.from_sft(streamlines, sft_list[0],
-                                            data_per_point=dpp,
-                                            data_per_streamline=dps)
-    return fused_sft
-
-
-def transform_warp_sft(sft, linear_transfo, target, inverse=False,
-                       reverse_op=False, deformation_data=None,
-                       remove_invalid=True, cut_invalid=False):
-    """ Transform tractogram using a affine Subsequently apply a warp from
-    antsRegistration (optional).
-    Remove/Cut invalid streamlines to preserve sft validity.
-
-    Parameters
-    ----------
-    sft: StatefulTractogram
-        Stateful tractogram object containing the streamlines to transform.
-    linear_transfo: numpy.ndarray
-        Linear transformation matrix to apply to the tractogram.
-    target: Nifti filepath, image object, header
-        Final reference for the tractogram after registration.
-    inverse: boolean
-        Apply the inverse linear transformation.
-    reverse_op: boolean
-        Apply both transformation in the reverse order
-    deformation_data: np.ndarray
-        4D array containing a 3D displacement vector in each voxel.
-
-    remove_invalid: boolean
-        Remove the streamlines landing out of the bounding box.
-    cut_invalid: boolean
-        Cut invalid streamlines rather than removing them. Keep the longest
-        segment only.
-
-    Return
-    ----------
-    new_sft : StatefulTractogram
-
-    """
-
-    # Keep track of the streamlines' original space/origin
-    space = sft.space
-    origin = sft.origin
-    dtype = sft.streamlines._data.dtype
-
-    sft.to_rasmm()
-    sft.to_center()
-
-    if len(sft.streamlines) == 0:
-        return StatefulTractogram(sft.streamlines, target,
-                                  Space.RASMM)
-
-    if inverse:
-        linear_transfo = np.linalg.inv(linear_transfo)
-
-    if not reverse_op:
-        streamlines = transform_streamlines(sft.streamlines,
-                                            linear_transfo)
-    else:
-        streamlines = sft.streamlines
-
-    if deformation_data is not None:
-        if not reverse_op:
-            affine, _, _, _ = get_reference_info(target)
-        else:
-            affine = sft.affine
-
-        # Because of duplication, an iteration over chunks of points is
-        # necessary for a big dataset (especially if not compressed)
-        streamlines = ArraySequence(streamlines)
-        nb_points = len(streamlines._data)
-        cur_position = 0
-        chunk_size = 1000000
-        nb_iteration = int(np.ceil(nb_points/chunk_size))
-        inv_affine = np.linalg.inv(affine)
-
-        while nb_iteration > 0:
-            max_position = min(cur_position + chunk_size, nb_points)
-            points = streamlines._data[cur_position:max_position]
-
-            # To access the deformation information, we need to go in VOX space
-            # No need for corner shift since we are doing interpolation
-            cur_points_vox = np.array(transform_streamlines(points,
-                                                            inv_affine)).T
-
-            x_def = map_coordinates(deformation_data[..., 0],
-                                    cur_points_vox.tolist(), order=1)
-            y_def = map_coordinates(deformation_data[..., 1],
-                                    cur_points_vox.tolist(), order=1)
-            z_def = map_coordinates(deformation_data[..., 2],
-                                    cur_points_vox.tolist(), order=1)
-
-            # ITK is in LPS and nibabel is in RAS, a flip is necessary for ANTs
-            final_points = np.array([-1*x_def, -1*y_def, z_def])
-            final_points += np.array(points).T
-
-            streamlines._data[cur_position:max_position] = final_points.T
-            cur_position = max_position
-            nb_iteration -= 1
-
-    if reverse_op:
-        streamlines = transform_streamlines(streamlines,
-                                            linear_transfo)
-
-    streamlines._data = streamlines._data.astype(dtype)
-    new_sft = StatefulTractogram(streamlines, target, Space.RASMM,
-                                 data_per_point=sft.data_per_point,
-                                 data_per_streamline=sft.data_per_streamline)
-    if cut_invalid:
-        new_sft, _ = cut_invalid_streamlines(new_sft)
-    elif remove_invalid:
-        new_sft.remove_invalid_streamlines()
-
-    # Move the streamlines back to the original space/origin
-    sft.to_space(space)
-    sft.to_origin(origin)
-
-    new_sft.to_space(space)
-    new_sft.to_origin(origin)
-
-    return new_sft
-
-
->>>>>>> 3b423e5f
 def filter_tractogram_data(tractogram, streamline_ids):
     """ Filter tractogram according to streamline ids and keep the data
 
