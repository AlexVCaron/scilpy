# -*- coding: utf-8 -*-

from functools import reduce
import itertools
import logging

from dipy.io.stateful_tractogram import StatefulTractogram
from dipy.tracking.streamline import transform_streamlines
from dipy.tracking.streamlinespeed import compress_streamlines
from nibabel.streamlines.array_sequence import ArraySequence
import numpy as np
from scipy.ndimage import map_coordinates

MIN_NB_POINTS = 10
KEY_INDEX = np.concatenate((range(5), range(-1, -6, -1)))


def get_streamline_key(streamline, precision=None):
    # Use just a few data points as hash key. I could use all the data of
    # the streamlines, but then the complexity grows with the number of
    # points.
    if len(streamline) < MIN_NB_POINTS:
        key = streamline.copy()
    else:
        key = streamline[KEY_INDEX].copy()

    if precision is not None:
        key = np.round(key, precision)

    key.flags.writeable = False

    return key.data.tobytes()


def hash_streamlines(streamlines, start_index=0, precision=None):
    """Produces a dict from streamlines

    Produces a dict from streamlines by using the points as keys and the
    indices of the streamlines as values.

    Parameters
    ----------
    streamlines: list of ndarray
        The list of streamlines used to produce the dict.
    start_index: int, optional
        The index of the first streamline. 0 by default.
    precision: int, optional
        The number of decimals to keep when hashing the points of the
        streamlines. Allows a soft comparison of streamlines. If None, no
        rounding is performed.

    Returns
    -------
    A dict where the keys are streamline points and the values are indices
    starting at start_index.

    """

    keys = [get_streamline_key(s, precision) for s in streamlines]
    return {k: i for i, k in enumerate(keys, start_index)}


def intersection(left, right):
    """Intersection of two streamlines dict (see hash_streamlines)"""
    return {k: v for k, v in left.items() if k in right}


def subtraction(left, right):
    """Subtraction of two streamlines dict (see hash_streamlines)"""
    return {k: v for k, v in left.items() if k not in right}


def union(left, right):
    """Union of two streamlines dict (see hash_streamlines)"""

    # In python 3 : return {**left, **right}
    result = left.copy()
    result.update(right)
    return result


def perform_streamlines_operation(operation, streamlines, precision=None):
    """Peforms an operation on a list of list of streamlines

    Given a list of list of streamlines, this function applies the operation
    to the first two lists of streamlines. The result in then used recursively
    with the third, fourth, etc. lists of streamlines.

    A valid operation is any function that takes two streamlines dict as input
    and produces a new streamlines dict (see hash_streamlines). Union,
    subtraction, and intersection are valid examples of operations.

    Parameters
    ----------
    operation: callable
        A callable that takes two streamlines dicts as inputs and preduces a
        new streamline dict.
    streamlines: list of list of streamlines
        The streamlines used in the operation.
    precision: int, optional
        The number of decimals to keep when hashing the points of the
        streamlines. Allows a soft comparison of streamlines. If None, no
        rounding is performed.

    Returns
    -------
    streamlines: list of `nib.streamline.Streamlines`
        The streamlines obtained after performing the operation on all the
        input streamlines.
    indices: list
        The indices of the streamlines that are used in the output.

    """

    # Hash the streamlines using the desired precision.
    indices = np.cumsum([0] + [len(s) for s in streamlines[:-1]])
    hashes = [hash_streamlines(s, i, precision) for
              s, i in zip(streamlines, indices)]

    # Perform the operation on the hashes and get the output streamlines.
    to_keep = reduce(operation, hashes)
    all_streamlines = list(itertools.chain(*streamlines))
    indices = sorted(to_keep.values())
    streamlines = [all_streamlines[i] for i in indices]
    return streamlines, indices


def warp_streamlines(sft, deformation_data, source):
    """ Warp tractogram using a deformation map. Apply warp in-place.
    Support Ants and Dipy deformation map.

    Parameters
    ----------
    streamlines: list or ArraySequence
        Streamlines as loaded by the nibabel API (RASMM)
    transfo: numpy.ndarray
        Transformation matrix to bring streamlines from RASMM to Voxel space
    deformation_data: numpy.ndarray
        4D numpy array containing a 3D displacement vector in each voxel
    source: str
        Source of the deformation map [ants, dipy]
    """
    sft.to_rasmm()
    sft.to_center()
    streamlines = sft.streamlines
    transfo = sft.affine
    if source == 'ants':
        flip = [-1, -1, 1]
    elif source == 'dipy':
        flip = [1, 1, 1]

    # Because of duplication, an iteration over chunks of points is necessary
    # for a big dataset (especially if not compressed)
    streamlines = ArraySequence(streamlines)
    nb_points = len(streamlines._data)
    cur_position = 0
    chunk_size = 1000000
    nb_iteration = int(np.ceil(nb_points/chunk_size))
    inv_transfo = np.linalg.inv(transfo)

    while nb_iteration > 0:
        max_position = min(cur_position + chunk_size, nb_points)
        points = streamlines._data[cur_position:max_position]

        # To access the deformation information, we need to go in voxel space
        # No need for corner shift since we are doing interpolation
        cur_points_vox = np.array(transform_streamlines(points,
                                                        inv_transfo)).T

        x_def = map_coordinates(deformation_data[..., 0],
                                cur_points_vox.tolist(), order=1)
        y_def = map_coordinates(deformation_data[..., 1],
                                cur_points_vox.tolist(), order=1)
        z_def = map_coordinates(deformation_data[..., 2],
                                cur_points_vox.tolist(), order=1)

        # ITK is in LPS and nibabel is in RAS, a flip is necessary for ANTs
        final_points = np.array([flip[0]*x_def, flip[1]*y_def, flip[2]*z_def])

        # The Ants deformation is relative to world space
        if source == 'ants':
            final_points += np.array(points).T
        # Dipy transformation is relative to vox space
        elif source == 'dipy':
            final_points += cur_points_vox
            transform_streamlines(final_points, transfo, in_place=True)
        streamlines._data[cur_position:max_position] = final_points.T
        cur_position = max_position
        nb_iteration -= 1

<<<<<<< HEAD
        return streamlines


def filter_tractogram_data(tractogram, streamline_ids):
    """ Filter tractogram according to streamline ids and keep the data

    Parameters:
    -----------
    tractogram: StatefulTractogram
        Tractogram containing the data to be filtered
    streamline_ids: array_like
        List of streamline ids the data corresponds to

    Returns:
    --------
    new_tractogram: Tractogram or StatefulTractogram
        Returns a new tractogram with only the selected streamlines
        and data
    """

    streamline_ids = np.asarray(streamline_ids, dtype=np.int)

    assert np.all(
        np.in1d(streamline_ids, np.arange(len(tractogram.streamlines)))
    ), "Received ids outside of streamline range"

    new_streamlines = tractogram.streamlines[streamline_ids]
    new_data_per_streamline = tractogram.data_per_streamline[streamline_ids]
    new_data_per_point = tractogram.data_per_point[streamline_ids]

    # Could have been nice to deepcopy the tractogram modify the attributes in
    # place instead of creating a new one, but tractograms cant be subsampled
    # if they have data

    return StatefulTractogram.from_sft(
        new_streamlines,
        tractogram,
        data_per_point=new_data_per_point,
        data_per_streamline=new_data_per_streamline)
=======
    return streamlines


def compress_sft(sft, tol_error=0.01):
    """ Compress a stateful tractogram. Uses Dipy's compress_streamlines, but
    deals with space better.

    Dipy's description:
    The compression consists in merging consecutive segments that are
    nearly collinear. The merging is achieved by removing the point the two
    segments have in common.

    The linearization process [Presseau15]_ ensures that every point being
    removed are within a certain margin (in mm) of the resulting streamline.
    Recommendations for setting this margin can be found in [Presseau15]_
    (in which they called it tolerance error).

    The compression also ensures that two consecutive points won't be too far
    from each other (precisely less or equal than `max_segment_length`mm).
    This is a tradeoff to speed up the linearization process [Rheault15]_. A low
    value will result in a faster linearization but low compression, whereas
    a high value will result in a slower linearization but high compression.

    [Presseau C. et al., A new compression format for fiber tracking datasets,
    NeuroImage, no 109, 73-83, 2015.]

    Parameters
    ----------
    sft: StatefulTractogram
        The sft to compress.
    tol_error: float (optional)
        Tolerance error in mm (default: 0.01). A rule of thumb is to set it
        to 0.01mm for deterministic streamlines and 0.1mm for probabilitic
        streamlines.

    Returns
    -------
    compressed_sft : StatefulTractogram
    """
    # Go to world space
    orig_space = sft.space
    sft.to_rasmm()

    # Compress streamlines
    compressed_streamlines = compress_streamlines(sft.streamlines,
                                                  tol_error=tol_error)
    if sft.data_per_point is not None:
        logging.warning("Initial stateful tractogram contained data_per_point. "
                        "This information will not be carried in the final"
                        "tractogram.")

    compressed_sft = StatefulTractogram.from_sft(
        compressed_streamlines, sft,
        data_per_streamline=sft.data_per_streamline)

    # Return to original space
    compressed_sft.to_space(orig_space)

    return compressed_sft
>>>>>>> 2c193fec
<|MERGE_RESOLUTION|>--- conflicted
+++ resolved
@@ -188,7 +188,6 @@
         cur_position = max_position
         nb_iteration -= 1
 
-<<<<<<< HEAD
         return streamlines
 
 
@@ -228,8 +227,6 @@
         tractogram,
         data_per_point=new_data_per_point,
         data_per_streamline=new_data_per_streamline)
-=======
-    return streamlines
 
 
 def compress_sft(sft, tol_error=0.01):
@@ -287,5 +284,4 @@
     # Return to original space
     compressed_sft.to_space(orig_space)
 
-    return compressed_sft
->>>>>>> 2c193fec
+    return compressed_sft