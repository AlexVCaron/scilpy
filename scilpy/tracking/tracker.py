# -*- coding: utf-8 -*-
import itertools
import logging
import multiprocessing
import os
import sys
import traceback
from time import perf_counter

import nibabel as nib
import numpy as np

from dipy.tracking.streamlinespeed import compress_streamlines
from dipy.data import get_sphere
from dipy.reconst.shm import sh_to_sf_matrix

from scilpy.image.datasets import DataVolume
from scilpy.tracking.propagator import AbstractPropagator, PropagationStatus
from scilpy.reconst.utils import find_order_from_nb_coeff
from scilpy.tracking.seed import SeedGenerator
from scilpy.gpuparallel.opencl_utils import CLKernel, CLManager, have_opencl

# For the multi-processing:
# Dictionary. Will contain all parameters necessary for a sub-process
# initialization.
multiprocess_init_args = {}


class Tracker(object):
    def __init__(self, propagator: AbstractPropagator, mask: DataVolume,
                 seed_generator: SeedGenerator, nbr_seeds, min_nbr_pts,
                 max_nbr_pts, max_invalid_dirs, compression_th=0.1,
                 nbr_processes=1, save_seeds=False, mmap_mode=None,
                 rng_seed=1234, track_forward_only=False, skip=0):
        """
        Parameters
        ----------
        propagator : AbstractPropagator
            Tracking object.
        mask : DataVolume
            Tracking volume(s).
        seed_generator : SeedGenerator
            Seeding volume.
        nbr_seeds: int
            Number of seeds to create via the seed generator.
        min_nbr_pts: int
            Minimum number of points for streamlines.
        max_nbr_pts: int
            Maximum number of points for streamlines.
        max_invalid_dirs: int
            Number of consecutives invalid directions allowed during tracking.
        compression_th : float,
            Maximal distance threshold for compression. If None or 0, no
            compression is applied.
        nbr_processes: int
            Number of sub processes to use.
        save_seeds: bool
            Whether to save the seeds associated to their respective
            streamlines.
        mmap_mode: str
            Memory-mapping mode. One of {None, 'r+', 'c'}. This value is passed
            to np.load() when loading the raw tracking data from a subprocess.
        rng_seed: int
            The random "seed" for the random generator.
        track_forward_only: bool
            If true, only the forward direction is computed.
        skip: int
            Skip the first N seeds created (and thus N rng numbers). Useful if
            you want to create new streamlines to add to a previously created
            tractogram with a fixed rng_seed. Ex: If tractogram_1 was created
            with nbr_seeds=1,000,000, you can create tractogram_2 with
            skip 1,000,000.
        """
        self.propagator = propagator
        self.mask = mask
        self.seed_generator = seed_generator
        self.nbr_seeds = nbr_seeds
        self.min_nbr_pts = min_nbr_pts
        self.max_nbr_pts = max_nbr_pts
        self.max_invalid_dirs = max_invalid_dirs
        self.compression_th = compression_th
        self.save_seeds = save_seeds
        self.mmap_mode = mmap_mode
        self.rng_seed = rng_seed
        self.track_forward_only = track_forward_only
        self.skip = skip

        # Everything scilpy.tracking is in 'corner', 'voxmm'
        self.origin = 'corner'
        self.space = 'voxmm'

        if self.min_nbr_pts <= 0:
            logging.warning("Minimum number of points cannot be 0. Changed to "
                            "1.")
            self.min_nbr_pts = 1

        if self.mmap_mode not in [None, 'r+', 'c']:
            logging.warning("Memory-mapping mode cannot be {}. Changed to "
                            "None.".format(self.mmap_mode))
            self.mmap_mode = None

        self.nbr_processes = self._set_nbr_processes(nbr_processes)

        self.printing_frequency = 1000

    def track(self):
        """
        Generate a set of streamline from seed, mask and odf files. Results
        are in voxmm space (i.e. in mm coordinates, starting at 0,0,0).

        Return
        ------
        streamlines: list of numpy.array
            List of streamlines, represented as an array of positions.
        seeds: list of numpy.array
            List of seeding positions, one 3-dimensional position per
            streamline.
        """
        if self.nbr_processes < 2:
            chunk_id = 1
            lines, seeds = self._get_streamlines(chunk_id)
        else:
            # Each process will use get_streamlines_at_seeds
            chunk_ids = np.arange(self.nbr_processes)
            with nib.tmpdirs.InTemporaryDirectory() as tmpdir:

                pool = self._prepare_multiprocessing_pool(tmpdir)

                lines_per_process, seeds_per_process = zip(*pool.map(
                    self._get_streamlines_sub, chunk_ids))
                pool.close()
                # Make sure all worker processes have exited before leaving
                # context manager.
                pool.join()
                lines = [line for line in itertools.chain(*lines_per_process)]
                seeds = [seed for seed in itertools.chain(*seeds_per_process)]

        return lines, seeds

    def _set_nbr_processes(self, nbr_processes):
        """
        If user did not define the number of processes, define it automatically
        (or set to 1 -- no multiprocessing -- if we can't).
        """
        if nbr_processes <= 0:
            try:
                nbr_processes = multiprocessing.cpu_count()
            except NotImplementedError:
                logging.warning("Cannot determine number of cpus: "
                                "nbr_processes set to 1.")
                nbr_processes = 1

        if nbr_processes > self.nbr_seeds:
            nbr_processes = self.nbr_seeds
            logging.debug("Setting number of processes to {} since there were "
                          "less seeds than processes.".format(nbr_processes))
        return nbr_processes

    def _prepare_multiprocessing_pool(self, tmpdir):
        """
        Prepare multiprocessing pool.

        Data must be carefully managed to avoid corruption with
        multiprocessing.

        Params
        ------
        tmpdir: str
            Path where to save temporarily the data. This will allow clearing
            the data from memory. We will fetch it back later.

        Returns
        -------
        pool: The multiprocessing pool.
        """
        # Using pool with a class method will serialize all parameters
        # in the class, which can be heavy, but it is what we would be
        # doing manually with a static class.
        # Be careful however, parameter changes inside the method will
        # not be kept.

        # Saving data. We will reload it in each process.
        data_file_name = os.path.join(tmpdir, 'data.npy')
        np.save(data_file_name, self.propagator.dataset.data)

        # Clear data from memory
        self.propagator.reset_data(new_data=None)

        pool = multiprocessing.Pool(
            self.nbr_processes,
            initializer=self._send_multiprocess_args_to_global,
            initargs={
                'data_file_name': data_file_name,
                'mmap_mode': self.mmap_mode
            })

        return pool

    @staticmethod
    def _send_multiprocess_args_to_global(init_args):
        """
        Sends subprocess' initialisation arguments to global for easier access
        by the multiprocessing pool.
        """
        global multiprocess_init_args
        multiprocess_init_args = init_args
        return

    def _get_streamlines_sub(self, chunk_id):
        """
        multiprocessing.pool.map input function. Calls the main tracking
        method (_get_streamlines) with correct initialization arguments
        (taken from the global variable multiprocess_init_args).

        Parameters
        ----------
        chunk_id: int
            This processes's id.

        Return
        -------
        lines: list
            List of list of 3D positions (streamlines).
        """
        global multiprocess_init_args

        self._reload_data_for_new_process(multiprocess_init_args)
        try:
            streamlines, seeds = self._get_streamlines(chunk_id)
            return streamlines, seeds
        except Exception as e:
            logging.error("Operation _get_streamlines_sub() failed.")
            traceback.print_exception(*sys.exc_info(), file=sys.stderr)
            raise e

    def _reload_data_for_new_process(self, init_args):
        """
        Once process is started, load back data.

        Params
        ------
        init_args: Iterable
            Args necessary to reset data. In current implementation: a tuple;
            (file where the data is saved, mmap_mode).
        """
        self.propagator.reset_data(np.load(
            init_args['data_file_name'], mmap_mode=init_args['mmap_mode']))

    def _get_streamlines(self, chunk_id):
        """
        Tracks the n streamlines associates with current process (identified by
        chunk_id). The number n is the total number of seeds / the number of
        processes. If asked by user, may compress the streamlines and save the
        seeds.

        Parameters
        ----------
        chunk_id: int
            This process ID.

        Returns
        -------
        streamlines: list
            The successful streamlines.
        seeds: list
            The list of seeds for each streamline, if self.save_seeds. Else, an
            empty list.
        """
        streamlines = []
        seeds = []

        # Initialize the random number generator to cover multiprocessing,
        # skip, which voxel to seed and the subvoxel random position
        chunk_size = int(self.nbr_seeds / self.nbr_processes)
        first_seed_of_chunk = chunk_id * chunk_size + self.skip
        random_generator, indices = self.seed_generator.init_generator(
            self.rng_seed, first_seed_of_chunk)
        if chunk_id == self.nbr_processes - 1:
            chunk_size += self.nbr_seeds % self.nbr_processes

        # Getting streamlines
        for s in range(chunk_size):
            if s % self.printing_frequency == 0:
                logging.info("Process {} (id {}): {} / {}"
                             .format(chunk_id, os.getpid(), s, chunk_size))

            seed = self.seed_generator.get_next_pos(
                random_generator, indices, first_seed_of_chunk + s)

            # Forward and backward tracking
            line = self._get_line_both_directions(seed)

            if line is not None:
                if self.compression_th and self.compression_th > 0:
                    streamlines.append(
                        compress_streamlines(np.array(line, dtype='float32'),
                                             self.compression_th))
                else:
                    streamlines.append((np.array(line, dtype='float32')))

                if self.save_seeds:
                    seeds.append(np.asarray(seed, dtype='float32'))
        return streamlines, seeds

    def _get_line_both_directions(self, seeding_pos):
        """
        Generate a streamline from an initial position following the tracking
        parameters.

        Parameters
        ----------
        seeding_pos : tuple
            3D position, the seed position.

        Returns
        -------
        line: list of 3D positions
            The generated streamline for seeding_pos.
        """

        # toDo See numpy's doc: np.random.seed:
        #  This is a convenience, legacy function.
        #  The best practice is to not reseed a BitGenerator, rather to
        #  recreate a new one. This method is here for legacy reasons.
        np.random.seed(np.uint32(hash((seeding_pos, self.rng_seed))))

        # Forward
        line = [np.asarray(seeding_pos)]
        tracking_info = self.propagator.prepare_forward(seeding_pos)
        if tracking_info == PropagationStatus.ERROR:
            # No good tracking direction can be found at seeding position.
            return None
        line = self._propagate_line(line, tracking_info)

        # Backward
        if not self.track_forward_only:
            if len(line) > 1:
                line.reverse()

            tracking_info = self.propagator.prepare_backward(line,
                                                             tracking_info)
            line = self._propagate_line(line, tracking_info)

        # Clean streamline
        if self.min_nbr_pts <= len(line) <= self.max_nbr_pts:
            return line
        return None

    def _propagate_line(self, line, tracking_info):
        """
        Generate a streamline in forward or backward direction from an initial
        position following the tracking parameters.

        Propagation will stop if the current position is out of bounds (mask's
        bounds and data's bounds should be the same) or if mask's value at
        current position is 0 (usual use is with a binary mask but this is not
        mandatory).

        Parameters
        ----------
        line: List[np.ndarrays]
            Beginning of the line to propagate: list of 3D coordinates
            formatted as arrays.
        tracking_info: Any
            Information necessary to know how to propagate. Type: as understood
            by the propagator. Example, with the typical fODF propagator: the
            previous direction of the streamline, v_in, used to define a cone
            theta, of type TrackingDirection.

        Returns
        -------
        line: list of 3D positions
            At minimum, stays as initial line. Or extended with new tracked
            points.
        """
        invalid_direction_count = 0
        propagation_can_continue = True
        while len(line) < self.max_nbr_pts and propagation_can_continue:
            new_pos, new_tracking_info, is_direction_valid = \
                self.propagator.propagate(line, tracking_info)

            # Verifying and appending
            if is_direction_valid:
                invalid_direction_count = 0
            else:
                invalid_direction_count += 1
            propagation_can_continue = self._verify_stopping_criteria(
                invalid_direction_count, new_pos)
            if propagation_can_continue:
                line.append(new_pos)

            tracking_info = new_tracking_info

        # Possible last step.
        final_pos = self.propagator.finalize_streamline(line[-1],
                                                        tracking_info)
        if (final_pos is not None and
                not np.array_equal(final_pos, line[-1]) and
                self.mask.is_voxmm_in_bound(*final_pos, origin=self.origin)):
            line.append(final_pos)
        return line

    def _verify_stopping_criteria(self, invalid_direction_count, last_pos):
        # Checking number of consecutive invalid directions
        if invalid_direction_count > self.max_invalid_dirs:
            return False

        # Checking if out of bound
        if not self.mask.is_voxmm_in_bound(*last_pos, origin=self.origin):
            return False

        # Checking if out of mask
        if self.mask.voxmm_to_value(*last_pos, origin=self.origin) <= 0:
            return False

        return True


class GPUTacker():
    """
    Perform probabilistic tracking on a ODF field inside a binary mask. The
    tracking is executed on the GPU using the OpenCL API. Tracking is performed
    in voxel space with origin `corner`.

    Streamlines are interrupted as soon as they reach maximum length and
    returned even if they end inside the tracking mask. The ODF image is
    interpolated using nearest neighbor interpolation. No backward tracking is
    performed.

    Parameters
    ----------
    sh : ndarray
        Spherical harmonics volume. Ex: ODF or fODF.
    mask : ndarray
        Tracking mask. Tracking stops outside the mask.
    seeds : ndarray (n_seeds, 3)
        Seed positions in voxel space with origin `corner`.
    step_size : float
        Step size in voxel space.
    min_nbr_pts : int
        Minimum length of a streamline in voxel space.
    max_nbr_pts : int
        Maximum length of a streamline in voxel space.
    theta : float or list of float, optional
        Maximum angle (degrees) between 2 steps. If a list, a theta
        is randomly drawn from the list for each streamline.
    sh_basis : str, optional
        Spherical harmonics basis.
    batch_size : int, optional
        Approximate size of GPU batches.
    forward_only: bool, optional
        If True, only forward tracking is performed.
    rng_seed : int, optional
        Seed for random number generator.
    """
    def __init__(self, sh, mask, seeds, step_size, min_nbr_pts, max_nbr_pts,
<<<<<<< HEAD
                 theta=20.0, sf_threshold=0.1, sh_interp='trilinear',
                 sh_basis='descoteaux07', batch_size=100000,
=======
                 theta=20.0, sh_basis='descoteaux07', batch_size=100000,
>>>>>>> 1195f002
                 forward_only=False, rng_seed=None):
        if not have_opencl:
            raise ImportError('pyopencl is not installed. In order to use'
                              'GPU tracker, you need to install it first.')
        self.sh = sh
        if sh_interp not in ['nearest', 'trilinear']:
            raise ValueError('Invalid SH interpolation mode: {}'
                             .format(sh_interp))
        self.sh_interp_nn = sh_interp == 'nearest'
        self.mask = mask

        if (seeds < 0).any():
            raise ValueError('Invalid seed positions.\nGPUTracker works with'
                             ' origin \'corner\'.')
        self.n_seeds = len(seeds)
        self.seed_batches =\
            np.array_split(seeds, np.ceil(len(seeds)/batch_size))

        # tracking step_size and number of points
        self.step_size = step_size
        self.sf_threshold = sf_threshold
        self.min_strl_points = min_nbr_pts
        self.max_strl_points = max_nbr_pts

        # convert theta to array
        if isinstance(theta, float):
            theta = np.array([theta])
        self.theta = theta

        self.sh_basis = sh_basis
        self.forward_only = forward_only

        # Instantiate random number generator
        self.rng = np.random.default_rng(rng_seed)
<<<<<<< HEAD

    def _get_max_amplitudes(self, B_mat):
        fodf_max = np.zeros(self.mask.shape,
                            dtype=np.float32)
        fodf_max[self.mask > 0] = np.max(self.sh[self.mask > 0].dot(B_mat),
                                         axis=-1)

        return fodf_max
=======
>>>>>>> 1195f002

    def track(self):
        """
        GPU streamlines generator yielding streamlines with corresponding
        seed positions one by one.
        """
        t0 = perf_counter()

        # Load the sphere
        sphere = get_sphere('symmetric724')

        # Convert theta to cos(theta)
        max_cos_theta = np.cos(np.deg2rad(self.theta))

        cl_kernel = CLKernel('main', 'tracking', 'local_tracking.cl')

        # Set tracking parameters
        cl_kernel.set_define('IM_X_DIM', self.sh.shape[0])
        cl_kernel.set_define('IM_Y_DIM', self.sh.shape[1])
        cl_kernel.set_define('IM_Z_DIM', self.sh.shape[2])
        cl_kernel.set_define('IM_N_COEFFS', self.sh.shape[3])
        cl_kernel.set_define('N_DIRS', len(sphere.vertices))

        cl_kernel.set_define('N_THETAS', len(self.theta))
        cl_kernel.set_define('STEP_SIZE', '{:.8f}f'.format(self.step_size))
        cl_kernel.set_define('MAX_LENGTH', self.max_strl_points)
        cl_kernel.set_define('FORWARD_ONLY',
                             'true' if self.forward_only else 'false')
<<<<<<< HEAD
        cl_kernel.set_define('SF_THRESHOLD',
                             '{:.8f}f'.format(self.sf_threshold))
        cl_kernel.set_define('SH_INTERP_NN',
                             'true' if self.sh_interp_nn else 'false')
=======
>>>>>>> 1195f002

        # Create CL program
        n_input_params = 8
        n_output_params = 4
        cl_manager = CLManager(cl_kernel, n_input_params, n_output_params)

        # Input buffers
        # Constant input buffers
        cl_manager.add_input_buffer(0, self.sh)
        cl_manager.add_input_buffer(1, sphere.vertices)

        sh_order = find_order_from_nb_coeff(self.sh)
        B_mat = sh_to_sf_matrix(sphere, sh_order, self.sh_basis,
                                return_inv=False)
        cl_manager.add_input_buffer(2, B_mat)

        fodf_max = self._get_max_amplitudes(B_mat)
        cl_manager.add_input_buffer(3, fodf_max)
        cl_manager.add_input_buffer(4, self.mask.astype(np.float32))

        cl_manager.add_input_buffer(5, max_cos_theta)

        logging.debug('Initialized OpenCL program in {:.2f}s.'
                      .format(perf_counter() - t0))

        # Generate streamlines in batches
        t0 = perf_counter()
        nb_processed_streamlines = 0
        nb_valid_streamlines = 0
        for seed_batch in self.seed_batches:
            # Generate random values for sf sampling
            # TODO: Implement random number generator directly
            #       on the GPU to generate values on-the-fly.
            rand_vals = self.rng.uniform(0.0, 1.0,
                                         (len(seed_batch),
                                          self.max_strl_points))

            # Update buffers
<<<<<<< HEAD
            cl_manager.add_input_buffer(6, seed_batch)
            cl_manager.add_input_buffer(7, rand_vals)

            # output streamlines buffer
            cl_manager.add_output_buffer(0, (len(seed_batch),
                                             self.max_strl_points, 3))
=======
            cl_manager.add_input_buffer(4, seed_batch)
            cl_manager.add_input_buffer(5, rand_vals)

            # output streamlines buffer
            cl_manager.add_output_buffer(
                0, (len(seed_batch), self.max_strl_points, 3))
>>>>>>> 1195f002
            # output streamlines length buffer
            cl_manager.add_output_buffer(1, (len(seed_batch), 1))
            # output streamline first point status buffer
            cl_manager.add_output_buffer(2, (len(seed_batch), 1),
                                         dtype=np.uint32)
            # output streamline last point status buffer
            cl_manager.add_output_buffer(3, (len(seed_batch), 1),
                                         dtype=np.uint32)

            # Run the kernel
            tracks, n_points, first_pt_status, last_pt_status =\
                cl_manager.run((len(seed_batch), 1, 1))
            n_points = n_points.squeeze().astype(np.int16)
            for (strl, seed, n_pts,
                 start_status, end_status) in zip(tracks, seed_batch, n_points,
                                                  first_pt_status,
                                                  last_pt_status):
                if n_pts >= self.min_strl_points:
                    strl = strl[:n_pts]
                    nb_valid_streamlines += 1

                    # output is yielded so that we can use lazy tractogram.
<<<<<<< HEAD
                    yield strl, seed, start_status, end_status
=======
                    yield strl, seed
>>>>>>> 1195f002

            # per-batch logging information
            nb_processed_streamlines += len(seed_batch)
            logging.info('{0:>8}/{1} streamlines generated'
                         .format(nb_processed_streamlines, self.n_seeds))

        logging.info('Tracked {0} streamlines in {1:.2f}s.'
                     .format(nb_valid_streamlines, perf_counter() - t0))<|MERGE_RESOLUTION|>--- conflicted
+++ resolved
@@ -454,12 +454,8 @@
         Seed for random number generator.
     """
     def __init__(self, sh, mask, seeds, step_size, min_nbr_pts, max_nbr_pts,
-<<<<<<< HEAD
                  theta=20.0, sf_threshold=0.1, sh_interp='trilinear',
                  sh_basis='descoteaux07', batch_size=100000,
-=======
-                 theta=20.0, sh_basis='descoteaux07', batch_size=100000,
->>>>>>> 1195f002
                  forward_only=False, rng_seed=None):
         if not have_opencl:
             raise ImportError('pyopencl is not installed. In order to use'
@@ -494,7 +490,6 @@
 
         # Instantiate random number generator
         self.rng = np.random.default_rng(rng_seed)
-<<<<<<< HEAD
 
     def _get_max_amplitudes(self, B_mat):
         fodf_max = np.zeros(self.mask.shape,
@@ -503,8 +498,6 @@
                                          axis=-1)
 
         return fodf_max
-=======
->>>>>>> 1195f002
 
     def track(self):
         """
@@ -533,13 +526,10 @@
         cl_kernel.set_define('MAX_LENGTH', self.max_strl_points)
         cl_kernel.set_define('FORWARD_ONLY',
                              'true' if self.forward_only else 'false')
-<<<<<<< HEAD
         cl_kernel.set_define('SF_THRESHOLD',
                              '{:.8f}f'.format(self.sf_threshold))
         cl_kernel.set_define('SH_INTERP_NN',
                              'true' if self.sh_interp_nn else 'false')
-=======
->>>>>>> 1195f002
 
         # Create CL program
         n_input_params = 8
@@ -578,21 +568,12 @@
                                           self.max_strl_points))
 
             # Update buffers
-<<<<<<< HEAD
             cl_manager.add_input_buffer(6, seed_batch)
             cl_manager.add_input_buffer(7, rand_vals)
 
             # output streamlines buffer
             cl_manager.add_output_buffer(0, (len(seed_batch),
                                              self.max_strl_points, 3))
-=======
-            cl_manager.add_input_buffer(4, seed_batch)
-            cl_manager.add_input_buffer(5, rand_vals)
-
-            # output streamlines buffer
-            cl_manager.add_output_buffer(
-                0, (len(seed_batch), self.max_strl_points, 3))
->>>>>>> 1195f002
             # output streamlines length buffer
             cl_manager.add_output_buffer(1, (len(seed_batch), 1))
             # output streamline first point status buffer
@@ -615,11 +596,7 @@
                     nb_valid_streamlines += 1
 
                     # output is yielded so that we can use lazy tractogram.
-<<<<<<< HEAD
                     yield strl, seed, start_status, end_status
-=======
-                    yield strl, seed
->>>>>>> 1195f002
 
             # per-batch logging information
             nb_processed_streamlines += len(seed_batch)
