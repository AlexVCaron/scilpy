--- conflicted
+++ resolved
@@ -13,13 +13,9 @@
 #define N_THETAS 0
 #define STEP_SIZE 0
 #define MAX_LENGTH 0
-<<<<<<< HEAD
 #define SF_THRESHOLD 0.1f
 #define FORWARD_ONLY false
 #define SH_INTERP_NN false
-=======
-#define FORWARD_ONLY false
->>>>>>> 1195f002
 
 // CONSTANTS
 #define FLOAT_TO_BOOL_EPSILON 0.1f
@@ -260,13 +256,8 @@
     const float where = (randv * cumsum[N_DIRS - 1]);
     int index = 0;
 
-<<<<<<< HEAD
-    // increase index until the probability
-    // of first element is non-null
-=======
     // increase index until the probability of
     // first element is non-null
->>>>>>> 1195f002
     while(cumsum[index] < NULL_SF_EPS)
     {
         ++index;
@@ -295,7 +286,6 @@
     bool is_valid = is_valid_pos(tracking_mask, last_pos);
     if(!is_valid)
     {
-<<<<<<< HEAD
         *endpoint_status = INVALID_POS_STATUS;
     }
     // fix to force streamlines to be of MAX_LENGTH/2 per direction at most.
@@ -308,9 +298,6 @@
     {
         // Sample SF at position.
         // Get SH at position.
-=======
-        // Sample SF at position.
->>>>>>> 1195f002
         float odf_sh[IM_N_COEFFS];
         get_value(sh_coeffs, IM_N_COEFFS, last_pos, SH_INTERP_NN, odf_sh);
 
@@ -319,14 +306,8 @@
                                                         last_pos.z, 0, IM_X_DIM,
                                                         IM_Y_DIM, IM_Z_DIM)];
         float odf_sf[N_DIRS];
-<<<<<<< HEAD
         sh_to_sf(odf_sh, sh_to_sf_mat, curr_sf_max, current_length == 1,
                  vertices, last_dir, max_cos_theta_local, odf_sf);
-=======
-        get_value_nn(sh_coeffs, IM_N_COEFFS, last_pos, odf_sh);
-        sh_to_sf(odf_sh, sh_to_sf_mat, current_length == 1, vertices,
-                 last_dir, max_cos_theta_local, odf_sf);
->>>>>>> 1195f002
 
         // Sample distribution.
         const float randv = rand_f[get_flat_index(seed_indice, current_length, 0, 0,
@@ -369,7 +350,6 @@
             // increment track length
             ++current_length;
         }
-<<<<<<< HEAD
     }
     // if we are still valid when we exit the loop, we
     // need to set the endpoint status to valid
@@ -437,8 +417,6 @@
                                    sh_to_sf_mat, &endpoint_status, out_streamlines);
 
         last_point_status[seed_indice] = endpoint_status;
-=======
->>>>>>> 1195f002
     }
     return current_length;
 }
@@ -476,60 +454,11 @@
         max_cos_theta_local = max_cos_theta[(int)(rand_v * (float)N_THETAS)];
     }
 
-<<<<<<< HEAD
     int current_length = track(seed_pos, seed_indice, n_seeds,
                                max_cos_theta_local, tracking_mask,
                                sh_coeffs, sf_max, rand_f, vertices,
                                sh_to_sf_mat, out_start_status,
                                out_end_status, out_streamlines);
 
-=======
-    float3 last_pos = seed_pos;
-    int current_length = 0;
-
-    // add seed position to track
-    out_streamlines[get_flat_index(seed_indice, current_length, 0, 0,
-                                   n_seeds, MAX_LENGTH, 3)] = last_pos.x;
-    out_streamlines[get_flat_index(seed_indice, current_length, 1, 0,
-                                   n_seeds, MAX_LENGTH, 3)] = last_pos.y;
-    out_streamlines[get_flat_index(seed_indice, current_length, 2, 0,
-                                   n_seeds, MAX_LENGTH, 3)] = last_pos.z;
-    // forward track
-    float3 last_dir;
-    ++current_length;
-    current_length = propagate(last_pos, last_dir, current_length,
-                               seed_indice, n_seeds, max_cos_theta_local,
-                               tracking_mask, sh_coeffs, rand_f, vertices,
-                               sh_to_sf_mat,  out_streamlines);
-
-    // reverse streamline for backward tracking
-    if(current_length > 1 && current_length < MAX_LENGTH && !FORWARD_ONLY)
-    {
-        // reset last direction to initial direction
-        last_dir.x = out_streamlines[get_flat_index(seed_indice, 0, 0, 0,
-                                                    n_seeds, MAX_LENGTH, 3)]
-                   - out_streamlines[get_flat_index(seed_indice, 1, 0, 0,
-                                                    n_seeds, MAX_LENGTH, 3)];
-        last_dir.y = out_streamlines[get_flat_index(seed_indice, 0, 1, 0,
-                                                    n_seeds, MAX_LENGTH, 3)]
-                   - out_streamlines[get_flat_index(seed_indice, 1, 1, 0,
-                                                    n_seeds, MAX_LENGTH, 3)];
-        last_dir.z = out_streamlines[get_flat_index(seed_indice, 0, 2, 0,
-                                                    n_seeds, MAX_LENGTH, 3)]
-                   - out_streamlines[get_flat_index(seed_indice, 1, 2, 0,
-                                                    n_seeds, MAX_LENGTH, 3)];
-        last_dir = normalize(last_dir);
-
-        // reverse streamline so the output is continuous
-        reverse_streamline(current_length, n_seeds,
-                           seed_indice, out_streamlines);
-
-        // track backward
-        current_length = propagate(last_pos, last_dir, current_length,
-                                   seed_indice, n_seeds, max_cos_theta_local,
-                                   tracking_mask, sh_coeffs, rand_f, vertices,
-                                   sh_to_sf_mat,  out_streamlines);
-    }
->>>>>>> 1195f002
     out_nb_points[seed_indice] = (float)current_length;
 }