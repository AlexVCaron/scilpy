# -*- coding: utf-8 -*-

"""
This module regroups small operations and util functions for tractogram.
Meaning that these operations are applied on the streamlines as wholes (ex,
registration, suffling, etc), not on each point of the streamlines separately /
individually. See scilpy.tractograms.streamline_operations.py for the latter.
"""

from functools import reduce
import itertools
import logging
import random

from dipy.io.stateful_tractogram import set_sft_logger_level, \
    StatefulTractogram, Space
from dipy.io.utils import get_reference_info, is_header_compatible
from dipy.segment.clustering import qbx_and_merge
from dipy.tracking.streamline import transform_streamlines
from dipy.tracking.streamlinespeed import compress_streamlines
from nibabel.streamlines import TrkFile, TckFile
from nibabel.streamlines.array_sequence import ArraySequence
import numpy as np
from numpy.polynomial.polynomial import Polynomial
from scipy.ndimage import map_coordinates
from scipy.spatial import cKDTree

from scilpy.tractanalysis.bundle_operations import uniformize_bundle_sft
from scilpy.tractanalysis.streamlines_metrics import compute_tract_counts_map
from scilpy.tractograms.streamline_operations import smooth_line_gaussian, \
    resample_streamlines_step_size, parallel_transport_streamline, \
    cut_invalid_streamlines, compress_sft, cut_invalid_streamlines, \
    remove_overlapping_points_streamlines, remove_single_point_streamlines
from scilpy.tractograms.streamline_and_mask_operations import \
    cut_outside_of_mask_streamlines
from scilpy.utils.spatial import generate_rotation_matrix

MIN_NB_POINTS = 10
KEY_INDEX = np.concatenate((range(5), range(-1, -6, -1)))


def shuffle_streamlines(sft, rng_seed=None):
    """
    Shuffle the streamlines of a tractogram.

    Parameters
    ----------
    sft: StatefulTractogram
        The tractogram to shuffle (will slice the streamline, DPS and DPP).
    rng_seed: int

    Returns
    -------
    shuffled_sft: StatefulTractogram
        The shuffled tractogram.
    """
    indices = np.arange(len(sft.streamlines))
    random.shuffle(indices, random=rng_seed)

    streamlines = sft.streamlines[indices]
    data_per_streamline = sft.data_per_streamline[indices]
    data_per_point = sft.data_per_point[indices]

    shuffled_sft = StatefulTractogram.from_sft(
        streamlines, sft,
        data_per_streamline=data_per_streamline,
        data_per_point=data_per_point)
    return shuffled_sft


def shuffle_streamlines_orientation(sft, rng_seed=None):
    """
    Shuffle the orientation of the streamlines. The streamlines are not
    reversed, only the orientation of the points within the streamlines is
    shuffled.

    Parameters
    ----------
    sft: StatefulTractogram
        The tractogram that will have its streamlines' orientation shuffled.
    rng_seed: int
        Random seed.

    Returns
    -------
    shuffled_sft: StatefulTractogram
        The shuffled tractogram.
    """
    if sft.data_per_point is not None and len(sft.data_per_point) > 0:
        logging.warning('Shuffling streamlines orientation. DDP will be '
                        'lost.')

    rng = np.random.RandomState(rng_seed)
    streamlines = sft.streamlines
    shuffled_streamlines = []
    for s in streamlines:
        if len(s) < 2:
            shuffled_streamlines.append(s)
        else:
            # flip a coin
            if rng.randint(0, 2):
                shuffled_streamlines.append(s[::-1])
            else:
                shuffled_streamlines.append(s)

    shuffled_sft = StatefulTractogram.from_sft(
        shuffled_streamlines, sft,
        data_per_streamline=sft.data_per_streamline)
    return shuffled_sft


def get_axis_flip_vector(flip_axes):
    """
    Create a flip vector from a list of axes.

    Parameters
    ----------
    flip_axes: list
        List of axes you want to flip

    Returns
    -------
    shift_vector: list[3,]
        Vector with flipped axes
    """
    flip_vector = np.ones(3)
    if 'x' in flip_axes:
        flip_vector[0] = -1.0
    if 'y' in flip_axes:
        flip_vector[1] = -1.0
    if 'z' in flip_axes:
        flip_vector[2] = -1.0

    return flip_vector


def _get_shift_vector(sft):
    dims = sft.space_attributes[1]
    shift_vector = -1.0 * (np.array(dims) / 2.0)

    return shift_vector


def flip_sft(sft, flip_axes):
    """
    Parameters
    ----------
    sft: StatefulTractogram
    flip_axes: List[str]
        The list of axes to flip. Ex: ['x', 'y', 'z']. The axes correspond to
        the coordinates of the sft as it is stored in memory, not to axes
        of the image.

    Returns
    -------
    flipped_sft: StatefulTractogram
    """
    if len(flip_axes) == 0:
        # Could return sft. But creating new SFT (or deep copy).
        flipped_streamlines = sft.streamlines
    else:
        flip_vector = get_axis_flip_vector(flip_axes)
        shift_vector = _get_shift_vector(sft)

        flipped_streamlines = []

        for streamline in sft.streamlines:
            mod_streamline = streamline + shift_vector
            mod_streamline *= flip_vector
            mod_streamline -= shift_vector
            flipped_streamlines.append(mod_streamline)

    new_sft = StatefulTractogram.from_sft(
        flipped_streamlines, sft,
        data_per_point=sft.data_per_point,
        data_per_streamline=sft.data_per_streamline)

    return new_sft


def _get_streamline_key(streamline, precision=None):
    # Use just a few data points as hash key. I could use all the data of
    # the streamlines, but then the complexity grows with the number of
    # points.
    if len(streamline) < MIN_NB_POINTS:
        key = streamline.copy()
    else:
        key = streamline[KEY_INDEX].copy()

    if precision is not None:
        key = np.round(key, precision)

    key.flags.writeable = False

    return key.data.tobytes()


def _hash_streamlines(streamlines, start_index=0, precision=None):
    """
    Produces a dict from streamlines by using the points as keys and the
    indices of the streamlines as values.

    Parameters
    ----------
    streamlines: list of ndarray
        The list of streamlines used to produce the dict.
    start_index: int, optional
        The index of the first streamline. 0 by default.
    precision: int, optional
        The number of decimals to keep when hashing the points of the
        streamlines. Allows a soft comparison of streamlines. If None, no
        rounding is performed.

    Returns
    -------
    A dict where the keys are streamline points and the values are indices
    starting at start_index.
    """
    keys = [_get_streamline_key(s, precision) for s in streamlines]

    return {k: i for i, k in enumerate(keys, start_index)}


def intersection(left, right):
    """Intersection of two streamlines dict (see hash_streamlines)"""
    return {k: v for k, v in left.items() if k in right}


def difference(left, right):
    """Difference of two streamlines dict (see hash_streamlines)"""
    return {k: v for k, v in left.items() if k not in right}


def union(left, right):
    """Union of two streamlines dict (see hash_streamlines)"""
    return {**left, **right}


def perform_tractogram_operation_on_sft(op_name, sft_list, precision,
                                        no_metadata, fake_metadata):
    """Peforms an operation on a list of tractograms.

    Parameters
    ----------
    op_name: str
        A callable that takes two streamlines dicts as inputs and preduces a
        new streamline dict.
    sft_list: list[StatefulTractogram]
        The tractograms used in the operation.
    precision: int, optional
        The number of decimals to keep when hashing the points of the
        streamlines. Allows a soft comparison of streamlines. If None, no
        rounding is performed. Precision should be in the same space as
        sfts (ex, mm).
    no_metadata: bool
        If true, remove all metadata.
    fake_metadata: bool
        If true, fake metadata for SFTs that do not contain the keys available
        in other SFTs.

    Returns
    -------
    sft: StatefulTractogram
        The final SFT
    """
    streamlines_list = [sft.streamlines for sft in sft_list]
    _, indices = perform_tractogram_operation_on_lines(
        OPERATIONS[op_name], streamlines_list, precision=precision)

    # Current error in dipy prevents concatenation with empty SFT
    # (see PR here to fix: https://github.com/dipy/dipy/pull/2864)
    # Returning empty sft now if that is the case.
    if len(indices) == 0:
        empty_sft = sft_list[0]
        empty_sft.streamlines = []
        return empty_sft, indices

    # Concatenating only the necessary streamlines, with the metadata
    indices_per_sft = []
    streamlines_len_cumsum = [len(sft) for sft in sft_list]
    start = 0
    for nb in streamlines_len_cumsum:
        end = start + nb
        # Switch to int32 for json
        indices_per_sft.append([int(i - start)
                                for i in indices if start <= i < end])
        start = end

    sft_list = [sft[indices_per_sft[i]] for i, sft in enumerate(sft_list)
                if len(indices_per_sft[i]) > 0]

    new_sft = concatenate_sft(sft_list, no_metadata, fake_metadata)
    return new_sft, indices_per_sft


def perform_tractogram_operation_on_lines(operation, streamlines,
                                          precision=None):
    """Peforms an operation on a list of list of streamlines.

    Given a list of list of streamlines, this function applies the operation
    to the first two lists of streamlines. The result in then used recursively
    with the third, fourth, etc. lists of streamlines.

    A valid operation is any function that takes two streamlines dict as input
    and produces a new streamlines dict (see hash_streamlines). Union,
    difference, and intersection are valid examples of operations.

    Parameters
    ----------
    operation: callable
        A callable that takes two streamlines dicts as inputs and preduces a
        new streamline dict.
    streamlines: list of list of streamlines
        The streamlines used in the operation.
    precision: int, optional
        The number of decimals to keep when hashing the points of the
        streamlines. Allows a soft comparison of streamlines. If None, no
        rounding is performed.

    Returns
    -------
    streamlines: list of `nib.streamline.Streamlines`
        The streamlines obtained after performing the operation on all the
        input streamlines.
    indices: np.ndarray
        The indices of the streamlines that are used in the output.
    """
    if 'robust' in operation.__name__:
        if precision is None:
            precision = 3
        return operation(streamlines, precision)
    else:
        # Hash the streamlines using the desired precision.
        indices = np.cumsum([0] + [len(s) for s in streamlines[:-1]])
        hashes = [_hash_streamlines(s, i, precision) for
                  s, i in zip(streamlines, indices)]

        # Perform the operation on the hashes and get the output streamlines.
        to_keep = reduce(operation, hashes)
        all_streamlines = list(itertools.chain(*streamlines))
        indices = np.array(sorted(to_keep.values())).astype(np.uint32)
        streamlines = [all_streamlines[i] for i in indices]
    return streamlines, indices


def intersection_robust(streamlines_list, precision=3):
    """ Intersection of a list of StatefulTractogram """
    if not isinstance(streamlines_list, list):
        streamlines_list = [streamlines_list]

    streamlines_fused, indices = _find_identical_streamlines(
        streamlines_list, epsilon=10**(-precision))
    return streamlines_fused[indices], indices


def difference_robust(streamlines_list, precision=3):
    """ Difference of a list of StatefulTractogram from the first element """
    if not isinstance(streamlines_list, list):
        streamlines_list = [streamlines_list]
    streamlines_fused, indices = _find_identical_streamlines(
        streamlines_list, epsilon=10**(-precision), difference_mode=True)
    return streamlines_fused[indices], indices


def union_robust(streamlines_list, precision=3):
    """ Union of a list of StatefulTractogram """
    if not isinstance(streamlines_list, list):
        streamlines_list = [streamlines_list]
    streamlines_fused, indices = _find_identical_streamlines(
        streamlines_list, epsilon=10**(-precision), union_mode=True)
    return streamlines_fused[indices], indices


def _find_identical_streamlines(streamlines_list, epsilon=0.001,
                                union_mode=False, difference_mode=False):
    """ Return the intersection/union/difference from a list of list of
    streamlines. Allows for a maximum distance for matching.

    Parameters:
    -----------
    streamlines_list: list
        List of lists of streamlines or list of ArraySequences
    epsilon: float
        Maximum allowed distance (should not go above 1.0)
    union_mode: bool
        Perform the union of streamlines
    difference_mode
        Perform the difference of streamlines (from the first element)
    Returns:
    --------
    Tuple, ArraySequence, np.ndarray
        Returns the concatenated streamlines and the indices to pick from it
    """
    streamlines = ArraySequence(itertools.chain(*streamlines_list))
    nb_streamlines = np.cumsum([len(sft) for sft in streamlines_list])
    nb_streamlines = np.insert(nb_streamlines, 0, 0)

    if union_mode and difference_mode:
        raise ValueError('Cannot use union_mode and difference_mode at the '
                         'same time.')
    intersect_mode = (not union_mode and not difference_mode)

    all_tree = {}
    all_tree_mapping = {}
    first_points = np.array(streamlines.get_data()[streamlines._offsets])

    # Uses the number of point to speed up the search in the ckdtree
    for point_count in np.unique(streamlines._lengths):
        same_length_ind = np.where(streamlines._lengths == point_count)[0]
        all_tree[point_count] = cKDTree(first_points[same_length_ind])
        all_tree_mapping[point_count] = same_length_ind

    inversion_val = 1 if union_mode or difference_mode else 0
    streamlines_to_keep = np.ones((len(streamlines),)) * inversion_val
    average_match_distance = []

    # Difference by design will never select streamlines that are not from the
    # first set
    if difference_mode:
        streamlines_to_keep[nb_streamlines[1]:] = 0
    for i, streamline in enumerate(streamlines):
        # Unless we do a union, there is no point looking past the first set
        if not union_mode and i >= nb_streamlines[1]:
            break

        # Find the closest (first) points
        distance_ind = all_tree[len(streamline)].query_ball_point(
            streamline[0], r=2*epsilon)
        actual_ind = np.sort(all_tree_mapping[len(streamline)][distance_ind])

        # Intersection requires finding matches in all sets
        if intersect_mode:
            intersect_test = np.zeros((len(nb_streamlines)-1,))

            # The streamline's set itself is obviously already ok.
            set_i = np.max(np.where(nb_streamlines <= i)[0])
            intersect_test[set_i] = True

        # Looking at similar streamlines only:
        for j in actual_ind:
            # 1) Yourself is never a match.
            #    (For union : always kept)
            #    (For difference: if another is found, we will remove i)
            #    (For intersection: will be kept lower if others are found).
            if i == j:
                continue

            # Actual check of the whole streamline
            sub_vector = streamline-streamlines[j]
            norm = np.linalg.norm(sub_vector, axis=1)
            average_match_distance.append(np.average(sub_vector, axis=0))

            if union_mode:
                # 1) Yourself is not a match
                # 2) If the streamline hasn't been selected (by another match)
                # 3) The streamline is 'identical'
                if streamlines_to_keep[i] == 1 and (norm < 2*epsilon).all():
                    streamlines_to_keep[j] = 0

            elif difference_mode:
                # 1) Yourself is not a match
                # 2) The streamline is 'identical'
                if (norm < 2*epsilon).all():
                    set_j = np.max(np.where(nb_streamlines <= j)[0])

                    # If it is an identical streamline, but from the first set,
                    # it needs to be removed, otherwise remove all instances
                    if set_j == 0:
                        # If it is the first 'encounter', keep it.
                        # Else, remove it.
                        if streamlines_to_keep[actual_ind].all():
                            streamlines_to_keep[j] = 0
                    else:
                        streamlines_to_keep[actual_ind] = 0
            else:  # intersect_mode
                # 1) Yourself is not a match
                # 2) An equivalent streamline has not been selected by another
                #    match.
                # 3) The streamline is 'identical'
                if (not np.any(streamlines_to_keep[actual_ind])
                        and (norm < 2*epsilon).all()):
                    set_j = np.max(np.where(nb_streamlines <= j)[0])
                    # If it is an identical streamline, but from the same set
                    # it needs to be removed (keeping streamlines_to_keep at 0)

                    # Else: will be added only if it is found in all sets
                    if set_i != set_j:
                        intersect_test[set_j] = True

        # Verify that you actually found a match in each set
        if intersect_mode and intersect_test.all():
            # Keeping only the first one; i.
            streamlines_to_keep[i] = 1

    # To facilitate debugging and discovering shifts in data
    if average_match_distance:
        logging.info('Average matches distance: {}mm'.format(
            np.round(np.average(average_match_distance, axis=0), 5)))
    else:
        logging.info('No matches found.')

    return streamlines, np.where(streamlines_to_keep > 0)[0].astype(np.uint32)


def concatenate_sft(sft_list, erase_metadata=False, metadata_fake_init=False):
    """ Concatenate a list of StatefulTractogram together """
    if erase_metadata and metadata_fake_init:
        raise ValueError("You cannot choose both erase_metadata and "
                         "metadata_fake_init")
    if erase_metadata:
        sft_list[0].data_per_point = {}
        sft_list[0].data_per_streamline = {}

    fused_sft = sft_list[0]
    for sft in sft_list[1:]:
        if erase_metadata:
            sft.data_per_point = {}
            sft.data_per_streamline = {}
        elif metadata_fake_init:
            for dps_key in list(sft.data_per_streamline.keys()):
                if dps_key not in sft_list[0].data_per_streamline.keys():
                    del sft.data_per_streamline[dps_key]
            for dpp_key in list(sft.data_per_point.keys()):
                if dpp_key not in sft_list[0].data_per_point.keys():
                    del sft.data_per_point[dpp_key]

            for dps_key in sft_list[0].data_per_streamline.keys():
                if dps_key not in sft.data_per_streamline:
                    arr_shape =\
                        list(sft_list[0].data_per_streamline[dps_key].shape)
                    arr_shape[0] = len(sft)
                    sft.data_per_streamline[dps_key] = np.zeros(arr_shape)
            for dpp_key in sft_list[0].data_per_point.keys():
                if dpp_key not in sft.data_per_point:
                    arr_seq = ArraySequence()
                    arr_seq_shape = list(
                        sft_list[0].data_per_point[dpp_key]._data.shape)
                    arr_seq_shape[0] = len(sft.streamlines._data)
                    arr_seq._data = np.zeros(arr_seq_shape)
                    arr_seq._offsets = sft.streamlines._offsets
                    arr_seq._lengths = sft.streamlines._lengths
                    sft.data_per_point[dpp_key] = arr_seq

        if not metadata_fake_init and \
                not StatefulTractogram.are_compatible(sft, sft_list[0]):
            raise ValueError('Incompatible SFT, check space attributes and '
                             'data_per_point/streamlines.')
        elif not is_header_compatible(sft, sft_list[0]):
            raise ValueError('Incompatible SFT, check space attributes.')

        fused_sft += sft

    return fused_sft


def transform_warp_sft(sft, linear_transfo, target, inverse=False,
                       reverse_op=False, deformation_data=None,
                       remove_invalid=True, cut_invalid=False):
    """ Transform tractogram using an affine Subsequently apply a warp from
    antsRegistration (optional).
    Remove/Cut invalid streamlines to preserve sft validity.

    Parameters
    ----------
    sft: StatefulTractogram
        Stateful tractogram object containing the streamlines to transform.
    linear_transfo: numpy.ndarray
        Linear transformation matrix to apply to the tractogram.
    target: Nifti filepath, image object, header
        Final reference for the tractogram after registration.
    inverse: boolean
        Apply the inverse linear transformation.
    reverse_op: boolean
        Apply both transformation in the reverse order
    deformation_data: np.ndarray
        4D array containing a 3D displacement vector in each voxel.
    remove_invalid: boolean
        Remove the streamlines landing out of the bounding box.
    cut_invalid: boolean
        Cut invalid streamlines rather than removing them. Keep the longest
        segment only.

    Return
    ----------
    new_sft : StatefulTractogram
    """
    # Keep track of the streamlines' original space/origin
    space = sft.space
    origin = sft.origin
    dtype = sft.streamlines._data.dtype

    sft.to_rasmm()
    sft.to_center()

    if len(sft.streamlines) == 0:
        return StatefulTractogram(sft.streamlines, target,
                                  Space.RASMM)

    if inverse:
        linear_transfo = np.linalg.inv(linear_transfo)

    if not reverse_op:
        streamlines = transform_streamlines(sft.streamlines,
                                            linear_transfo)
    else:
        streamlines = sft.streamlines

    if deformation_data is not None:
        if not reverse_op:
            affine, _, _, _ = get_reference_info(target)
        else:
            affine = sft.affine

        # Because of duplication, an iteration over chunks of points is
        # necessary for a big dataset (especially if not compressed)
        streamlines = ArraySequence(streamlines)
        nb_points = len(streamlines._data)
        cur_position = 0
        chunk_size = 1000000
        nb_iteration = int(np.ceil(nb_points/chunk_size))
        inv_affine = np.linalg.inv(affine)

        while nb_iteration > 0:
            max_position = min(cur_position + chunk_size, nb_points)
            points = streamlines._data[cur_position:max_position]

            # To access the deformation information, we need to go in VOX space
            # No need for corner shift since we are doing interpolation
            cur_points_vox = np.array(transform_streamlines(points,
                                                            inv_affine)).T

            x_def = map_coordinates(deformation_data[..., 0],
                                    cur_points_vox.tolist(), order=1)
            y_def = map_coordinates(deformation_data[..., 1],
                                    cur_points_vox.tolist(), order=1)
            z_def = map_coordinates(deformation_data[..., 2],
                                    cur_points_vox.tolist(), order=1)

            # ITK is in LPS and nibabel is in RAS, a flip is necessary for ANTs
            final_points = np.array([-1*x_def, -1*y_def, z_def])
            final_points += np.array(points).T

            streamlines._data[cur_position:max_position] = final_points.T
            cur_position = max_position
            nb_iteration -= 1

    if reverse_op:
        streamlines = transform_streamlines(streamlines, linear_transfo)

    streamlines._data = streamlines._data.astype(dtype)
    new_sft = StatefulTractogram(streamlines, target, Space.RASMM,
                                 data_per_point=sft.data_per_point,
                                 data_per_streamline=sft.data_per_streamline)
    if cut_invalid:
        new_sft, _ = cut_invalid_streamlines(new_sft)
    elif remove_invalid:
        new_sft.remove_invalid_streamlines()

    # Move the streamlines back to the original space/origin
    sft.to_space(space)
    sft.to_origin(origin)

    new_sft.to_space(space)
    new_sft.to_origin(origin)

    return new_sft


def compress_streamlines_wrapper(tractogram, error_rate):
    """
    Compresses the streamlines of a tractogram.
    Supports both nibabel.Tractogram dipy.StatefulTractogram
    or list of streamlines.

    Parameters
    ----------
    tractogram: TrkFile, TckFile, ArraySequence, list
        The tractogram to compress.
    error_rate: float
        The maximum distance (in mm) for point displacement during compression.

    Returns
    -------
    compressed_streamlines: list of np.ndarray
        The compressed streamlines.
    """
    if isinstance(tractogram, (TrkFile, TckFile)):
        return lambda: (compress_streamlines(
            s, error_rate) for s in tractogram.streamlines)
    else:
        if hasattr(tractogram, 'streamlines'):
            tractogram = tractogram.streamlines
        return [compress_streamlines(
            s, error_rate) for s in tractogram]


def upsample_tractogram(sft, nb, point_wise_std=None, tube_radius=None,
                        gaussian=None, error_rate=None, seed=None):
    """
    Generates new streamlines by either adding gaussian noise around
    streamlines' points, or by translating copies of existing streamlines
    by a random amount.

    The first streamlines of the returned tractogram are the initial
    streamlines, unchanged (if error_rate is None).

    Parameters
    ----------
    sft : StatefulTractogram
        The tractogram to upsample
    nb : int
        The target number of streamlines in the tractogram.
    point_wise_std : float, optional
        The standard deviation of the gaussian to use to generate point-wise
        noise on the streamlines. If None or zero, this is skipped.
    tube_radius : float, optional
        The radius of the tube used to model the streamlines. If None or zero,
        this is skipped.
    gaussian: float, optional
        The sigma used for smoothing streamlines. Only the newly created
        streamlines are smoothed. If None, streamlines are not smoothed.
    error_rate : float, optional
        The compression error. The whole final tractogram is compressed. If
        None, no compression is done.
    seed: int, optional
        Seed for RNG. If None, uses random seed.

    Returns
    -------
    new_sft : StatefulTractogram
        The upsampled tractogram.
    """
    rng = np.random.default_rng(seed)

    if nb < len(sft):
        logging.warning("Wrong call of this upsampling method: the "
                        "tractogram already contains more streamlines than "
                        "wanted.")
    if nb <= len(sft):
        return sft

    nb = nb - len(sft)

    # Get the streamlines that will serve as a base for new ones
    indices = rng.choice(len(sft), nb, replace=True)
    unique_indices, count = np.unique(indices, return_counts=True)
    resampled_sft = resample_streamlines_step_size(sft[unique_indices], 1)

    # For all selected streamlines, add noise and smooth
<<<<<<< HEAD
    for i, c in zip(unique_indices, count):
        s = resampled_sft.streamlines[i]
        if len(s) < 3:
            new_streamlines.extend(np.repeat(s, c).tolist())
        new_s = parallel_transport_streamline(s, c, tube_radius)

        # Generate smooth noise_factor
        noise = rng.normal(loc=0, scale=point_wise_std,
                           size=len(s))

        # Instead of generating random noise, we fit a polynomial to the
        # noise and use it to generate a spatially smooth noise along the
        # streamline (simply to avoid sharp changes in the noise factor).
        x = np.arange(len(noise))
        poly_coeffs = np.polyfit(x, noise, 3)
        polynomial = Polynomial(poly_coeffs[::-1])
        noise_factor = polynomial(x)

        tmp_s = s - new_s
        vec = tmp_s if not np.any(tmp_s == 0) else np.ones(tmp_s.shape)
        vec /= np.linalg.norm(vec, axis=0)
        new_s += vec * np.expand_dims(noise_factor, axis=1)
=======
    new_streamlines = sft.streamlines
    for s, c in zip(resampled_sft.streamlines, count):
        # 1. Translate the streamline, up to a tube_radius distance.
        if tube_radius is not None and tube_radius > 0:
            new_s = parallel_transport_streamline(s, c, tube_radius)
        else:
            new_s = [s] * c

        # 2. Add point-wise noise.
        if point_wise_std is not None and point_wise_std > 0:
            # Generate smooth noise_factor
            noise = rng.normal(loc=0, scale=point_wise_std, size=len(s))

            # Instead of generating random noise, we fit a polynomial to
            # the noise and use it to generate a spatially smooth noise
            # along the streamline (simply to avoid sharp changes in the
            # noise factor).
            x = np.arange(len(noise))
            poly_coeffs = np.polyfit(x, noise, 3)
            polynomial = Polynomial(poly_coeffs[::-1])
            noise_factor = polynomial(x)

            vec = s - new_s
            vec /= np.linalg.norm(vec, axis=0)

            new_s += vec * np.expand_dims(noise_factor, axis=1)

            # Result is of shape [c, len(s), 3]. Splitting back
            new_s = list(new_s)
>>>>>>> 070d7132

        # 3. Smooth the result.
        if gaussian:
            new_s = [smooth_line_gaussian(s, gaussian) for s in new_s]

        new_streamlines.extend(new_s)

    if error_rate:
        compressed_streamlines = compress_streamlines_wrapper(new_streamlines,
                                                              error_rate)
    else:
        compressed_streamlines = new_streamlines

    new_sft = StatefulTractogram.from_sft(compressed_streamlines, sft)
    return new_sft


def split_sft_sequentially(orig_sft, chunk_sizes):
    """
    Divides a stateful tractogram into n sub-tractograms of sizes defined by
    chunk_sizes. Streamlines are separated sequentially from the initial
    streamlines.

    Parameters
    ----------
    orig_sft: StatefulTractogram
        Initial tractogram to subdivide.
    chunk_sizes: list[int]
        Number of streamlines to keep per chunk.

    Return
    ------
    all_chunks: list[StatefulTractogram]
        The list of sub-tractograms as sfts. The number of tractograms returned
        is len(chunk_sizes).
    """
    if sum(chunk_sizes) > len(orig_sft):
        raise ValueError("You asked for more streamlines than are available.")

    nb_chunks = len(chunk_sizes)

    curr = 0
    sfts = []
    for i in range(nb_chunks):
        nb_str = chunk_sizes[i]
        sfts.append(orig_sft[curr:curr + nb_str])
        curr += chunk_sizes[i]

    return sfts


def split_sft_randomly(orig_sft, chunk_sizes, rng_seed,
                       return_indices_only=False):
    """
    Divides a stateful tractogram into n sub-tractograms of sizes defined by
    chunk_sizes. Streamlines are separated randomly from the initial
    streamlines.

    Parameters
    ----------
    orig_sft: StatefulTractogram
        Initial tractogram to subdivide
    chunk_sizes: int or list[int]
        Number of streamlines to keep (per sub-tractogram if it is a list).
    rng_seed: int
        Random seed.
    return_indices_only: bool
        If true, return a random list of indices. Else, return the Stateful
        Tractogram containing the chosen streamlines.

    Return
    ------
    all_chunks: list[StatefulTractogram] or list[list[int]]
        The list of sub-tractograms as sfts. The number of tractograms returned
        is len(chunk_sizes) + 1, where the last item of the list contains
        streamlines that were not included in any.
        (Or the lists of indices if return_indices_only.)
    """
    if isinstance(chunk_sizes, int):
        chunk_sizes = [chunk_sizes]

    if sum(chunk_sizes) > len(orig_sft):
        raise ValueError("You asked for more streamlines than are available.")

    # Shuffle all streamline indices
    rng = np.random.RandomState(rng_seed)
    ind = np.arange(len(orig_sft.streamlines))
    rng.shuffle(ind)

    # Separate indices.
    final_indices = []
    start = 0
    for next_nb_streamlines in chunk_sizes:
        sub_ind = ind[start:start+next_nb_streamlines]
        final_indices.append(sub_ind)
        start += next_nb_streamlines

    # Append indices not included in any chunk
    final_indices.append(ind[start:])

    if return_indices_only:
        return final_indices

    # Format as sft
    all_sfts = []
    for i in range(len(chunk_sizes) + 1):
        all_sfts.append(orig_sft[final_indices[i]])

    return all_sfts


def split_sft_randomly_per_cluster(orig_sft, chunk_sizes, seed, thresholds):
    """
    Divides a stateful tractogram into n sub-tractograms of sizes defined by
    chunk_sizes. Streamlines are separated randomly from each Quickbundle
    cluster created from the initial streamlines (trying to help
    the randomization to ensure there are streamlines from all bundles in each
    subset).

    Parameters
    ----------
    orig_sft: StatefulTractogram
        Initial tractogram to subdivide
    chunk_sizes: list[int]
        Number of streamlines to keep per chunk. We will ensure that the number
        of streamlines kept per cluster is proportional to the cluster's size.
        Final number will be a good approximation of nb_streamlines, but not
        exact.
    seed: int
        Random seed.
    thresholds: list[float]
        QBx threshold values. Suggestion: [40, 30, 20].

    Returns
    -------
    all_sfts: list[StatefulTractogram]
        The list of sub-tractograms as sfts. The number of tractograms returned
        is len(chunk_sizes) + 1, where the last item of the list contains
        streamlines that were not included in any.
    """

    if sum(chunk_sizes) > len(orig_sft):
        raise ValueError("You asked for more streamlines than are available.")

    # Percent of streamlines to keep per chunk.
    nb_chunks = len(chunk_sizes)
    percent_kept_per_chunk = [nb / len(orig_sft) for nb in chunk_sizes]

    logging.debug("Computing QBx")
    rng = np.random.RandomState(seed)
    clusters = qbx_and_merge(orig_sft.streamlines, thresholds, nb_pts=20,
                             verbose=False, rng=rng)

    logging.info("Done. Now getting list of indices in each of the {} "
                 "cluster.".format(len(clusters)))
    total_indices = [[] for _ in range(nb_chunks + 1)]
    for cluster in clusters:
        if len(cluster.indices) > 1:
            cluster_sft = orig_sft[cluster.indices]
            size_cluster = len(cluster.indices)
            chunk_sizes_in_cluster = \
                [round(p * size_cluster) for p in percent_kept_per_chunk]

            # If rounding created too many streamlines, removing some from the
            # last chunk.
            while sum(chunk_sizes_in_cluster) > size_cluster:
                chunk_sizes_in_cluster[-1] -= 1

            all_chunks_inds_in_cluster = split_sft_randomly(
                cluster_sft, chunk_sizes_in_cluster, seed,
                return_indices_only=True)

            assert len(all_chunks_inds_in_cluster) == nb_chunks + 1

            for i in range(nb_chunks + 1):
                chunk_orig_inds = [cluster.indices[ind] for ind in
                                   all_chunks_inds_in_cluster[i]]
                total_indices[i].extend(chunk_orig_inds)

    final_sfts = [orig_sft[inds] for inds in total_indices]

    return final_sfts


def subsample_streamlines_alter(sft, min_dice=0.90, epsilon=0.01,
                                baseline_sft=None):
    """
    Function to subsample streamlines based on a dice similarity metric.
    The function will keep removing streamlines until the dice similarity
    between the original and the subsampled tractogram is close to min_dice.

    Parameters
    ----------
    sft: StatefulTractogram
        The tractogram to subsample.
    min_dice: float
        The minimum dice similarity to reach before stopping the subsampling.
    epsilon: float
        Stopping criteria for convergence. The maximum difference between the
        dice similarity and min_dice.
    baseline_sft: StatefulTractogram
        The tractogram to use as a reference for the dice similarity. If None,
        the original tractogram will be used.

    Returns
    -------
    new_sft: StatefulTractogram
        The tractogram with a subset of streamlines in the same space as the
        input tractogram.
    """
    # Import in function to avoid circular import error
    from scilpy.tractanalysis.reproducibility_measures import compute_dice_voxel
    set_sft_logger_level(logging.ERROR)
    space = sft.space
    origin = sft.origin

    sft.to_vox()
    sft.to_corner()
    if baseline_sft is None:
        original_density_map = compute_tract_counts_map(sft.streamlines,
                                                        sft.dimensions)
    else:
        baseline_sft.to_vox()
        baseline_sft.to_corner()
        original_density_map = compute_tract_counts_map(baseline_sft.streamlines,
                                                        sft.dimensions)
    dice = 1.0
    init_pick_min = 0
    init_pick_max = len(sft)
    previous_to_pick = None
    while dice > min_dice or np.abs(dice - min_dice) > epsilon:
        to_pick = init_pick_min + (init_pick_max - init_pick_min) // 2
        if to_pick == previous_to_pick:
            logging.warning('No more streamlines to pick, not converging.')
            break
        previous_to_pick = to_pick

        indices = np.random.choice(len(sft), to_pick, replace=False)
        streamlines = sft.streamlines[indices]
        curr_density_map = compute_tract_counts_map(streamlines,
                                                    sft.dimensions)
        dice, _ = compute_dice_voxel(original_density_map, curr_density_map)
        logging.debug(f'Subsampled {to_pick} streamlines, dice: {dice}')

        if dice < min_dice:
            init_pick_min = to_pick
        else:
            init_pick_max = to_pick

    new_sft = StatefulTractogram.from_sft(streamlines, sft)
    new_sft.to_space(space)
    new_sft.to_origin(origin)
    return new_sft


def cut_streamlines_alter(sft, min_dice=0.90, epsilon=0.01, from_start=True):
    """
    Cut streamlines based on a dice similarity metric.
    The function will keep removing points from the streamlines until the dice
    similarity between the original and the cut tractogram is close to min_dice.

    Parameters
    ----------
    sft: StatefulTractogram
        The tractogram to cut.
    min_dice: float
        The minimum dice similarity to reach before stopping the cutting.
    epsilon: float
        Stopping criteria for convergence. The maximum difference between the
        dice similarity and min_dice.
    from_start: bool
        If True, cut from the start of the streamlines. If False, cut from the
        end of the streamlines.

    Returns
    -------
    new_sft: StatefulTractogram
        The tractogram with cut streamlines in the same space as the input
        tractogram.
    """
    # Import in function to avoid circular import error
    from scilpy.tractanalysis.reproducibility_measures import compute_dice_voxel
    set_sft_logger_level(logging.ERROR)
    space = sft.space
    origin = sft.origin

    # Uniformize endpoints to cut consistently from one end only
    uniformize_bundle_sft(sft, swap=not from_start)
    sft = resample_streamlines_step_size(sft, 0.5)
    sft.to_vox()
    sft.to_corner()
    original_density_map = compute_tract_counts_map(sft.streamlines,
                                                    sft.dimensions)

    # Initialize the dice value and the cut percentage for dichotomic search
    dice = 1.0
    init_cut_min = 0
    init_cut_max = 1.0
    previous_to_pick = None
    while dice > min_dice or np.abs(dice - min_dice) > epsilon:
        to_pick = init_cut_min + (init_cut_max - init_cut_min) / 2
        if to_pick == previous_to_pick:
            logging.warning('No more points to pick, not converging.')
            break
        previous_to_pick = to_pick

        streamlines = []
        for streamline in sft.streamlines:
            pos_to_pick = int(len(streamline) * to_pick)
            streamline = streamline[:pos_to_pick]
            streamlines.append(streamline)
        curr_density_map = compute_tract_counts_map(streamlines,
                                                    sft.dimensions)
        dice, _ = compute_dice_voxel(original_density_map, curr_density_map)
        logging.debug(f'Cut {to_pick * 100}% of the streamlines, dice: {dice}')

        if dice < min_dice:
            init_cut_min = to_pick
        else:
            init_cut_max = to_pick

    new_sft = StatefulTractogram.from_sft(streamlines, sft)
    new_sft.to_space(space)
    new_sft.to_origin(origin)
    return compress_sft(new_sft)


def replace_streamlines_alter(sft, min_dice=0.90, epsilon=0.01):
    """
    Replace streamlines based on a dice similarity metric.
    The function will upsamples the streamlines (with parallel transport),
    then downsample them until the dice similarity is close to min_dice.
    This effectively replaces the streamlines with new ones.

    Parameters
    ----------
    sft: StatefulTractogram
        The tractogram to replace streamlines from.
    min_dice: float
        The minimum dice similarity to reach before stopping the replacement.
    epsilon: float
        Stopping criteria for convergence. The maximum difference between the
        dice similarity and min_dice.

    Returns
    -------
    new_sft: StatefulTractogram
        The tractogram with replaced streamlines in the same space as the input
        tractogram.
    """
    set_sft_logger_level(logging.ERROR)

    logging.debug('Upsampling the streamlines by a factor 2x to then '
                  'downsample.')
    upsampled_sft = upsample_tractogram(sft, len(sft) * 2, point_wise_std=0.5,
                                        tube_radius=1.0, gaussian=None,
                                        error_rate=0.1, seed=1234)
    return subsample_streamlines_alter(upsampled_sft, min_dice, epsilon,
                                       baseline_sft=sft)


def trim_streamlines_alter(sft, min_dice=0.90, epsilon=0.01):
    # Import in function to avoid circular import error
    from scilpy.tractanalysis.reproducibility_measures import compute_dice_voxel
    set_sft_logger_level(logging.ERROR)
    space = sft.space
    origin = sft.origin

    sft.to_vox()
    sft.to_corner()
    original_density_map = compute_tract_counts_map(
        sft.streamlines, sft.dimensions).astype(np.uint64)
    thr_density = [1, 2, 4, 8, 16, 32, 64, 128, 256, 512, 1024]
    thr_pos = 0
    voxels_to_remove = np.where(
        (original_density_map <= thr_density[thr_pos]) &
        (original_density_map > 0))

    # Initialize the dice value and the number of voxels to pick
    dice = 1.0
    previous_dice = 0.0
    init_trim_min = 0
    init_trim_max = np.count_nonzero(voxels_to_remove[0])
    previous_to_pick = None

    while dice > min_dice or np.abs(dice - previous_dice) > epsilon:
        to_pick = init_trim_min + (init_trim_max - init_trim_min) // 2
        if to_pick == previous_to_pick or \
                np.abs(dice - previous_dice) < epsilon:
            # If too few voxels are picked, increase the threshold
            # and reinitialize the picking

            if np.abs(dice - min_dice) > epsilon and \
                    thr_pos < len(thr_density) - 1:
                thr_pos += 1
                logging.debug(f'Increasing threshold density to '
                              f'{thr_density[thr_pos]}.')

                voxels_to_remove = np.where(
                    (original_density_map <= thr_density[thr_pos]) &
                    (original_density_map > 0))
                init_trim_min = 0
                init_trim_max = np.count_nonzero(voxels_to_remove[0])
                dice = 1.0
                previous_dice = 0.0
                previous_to_pick = None
                continue
            else:
                break
        previous_to_pick = to_pick

        voxel_to_remove = np.where(
            (original_density_map <= thr_density[thr_pos]) &
            (original_density_map > 0))
        indices = np.random.choice(np.count_nonzero(voxel_to_remove[0]),
                                   to_pick, replace=False)
        voxel_to_remove = tuple(np.array(voxel_to_remove).T[indices].T)
        mask = original_density_map.copy()
        mask[voxel_to_remove] = 0

        # set logger level to ERROR to avoid logging from cut_outside_of_mask
        log_level = logging.getLogger().getEffectiveLevel()
        logging.getLogger().setLevel(logging.ERROR)
        new_sft = cut_outside_of_mask_streamlines(sft, mask, min_len=10)
        # reset logger level
        logging.getLogger().setLevel(log_level)

        curr_density_map = compute_tract_counts_map(new_sft.streamlines,
                                                    sft.dimensions)
        previous_dice = dice
        dice, _ = compute_dice_voxel(original_density_map, curr_density_map)
        logging.debug(f'Trimmed {to_pick} voxels at density '
                      f'{thr_density[thr_pos]}, dice: {dice}')

        if dice < min_dice:
            init_trim_max = to_pick
        else:
            init_trim_min = to_pick

    new_sft.to_space(space)
    new_sft.to_origin(origin)
    return new_sft


def transform_streamlines_alter(sft, min_dice=0.90, epsilon=0.01):
    """
    The function will apply random rotations to the streamlines until the dice
    similarity between the original and the transformed tractogram is close to
    min_dice.

    Start with a large XYZ rotation, then reduce the rotation step by half one
    axis at a time until the dice similarity is close to min_dice.

    Parameters
    ----------
    sft: StatefulTractogram
        The tractogram to transform.
    min_dice: float
        The minimum dice similarity to reach before stopping the transformation.
    epsilon: float
        Stopping criteria for convergence. The maximum difference between the
        dice similarity and min_dice.

    Returns
    -------
    new_sft: StatefulTractogram
        The tractogram with transformed streamlines in the same space as the
        input tractogram.
    """
    # Import in function to avoid circular import error
    from scilpy.tractanalysis.reproducibility_measures import compute_dice_voxel
    set_sft_logger_level(logging.ERROR)
    space = sft.space
    origin = sft.origin

    sft.to_vox()
    sft.to_corner()
    original_density_map = compute_tract_counts_map(sft.streamlines,
                                                    sft.dimensions)

    # Initialize the dice value and angles to pick
    dice = 1.0
    angle_min = [0.0, 0.0, 0.0]
    angle_max = [0.1, 0.1, 0.1]
    previous_dice = None
    last_pick = np.array([0.0, 0.0, 0.0])
    rand_val = np.random.rand(3) * angle_max[0]
    axis_choices = np.random.choice(3, 3, replace=False)
    axis = 0
    while dice > min_dice or np.abs(dice - min_dice) > epsilon:
        init_angle_min = angle_min[axis]
        init_angle_max = angle_max[axis]
        to_pick = init_angle_min + (init_angle_max - init_angle_min) / 2

        # Generate a 4x4 matrix from random euler angles
        rand_val = np.array(angle_max)
        rand_val[axis] = to_pick

        angles = rand_val * 2 * np.pi
        rot_mat = generate_rotation_matrix(angles)
        streamlines = transform_streamlines(sft.streamlines, rot_mat)

        # Remove invalid streamlines to avoid numerical issues
        curr_sft = StatefulTractogram.from_sft(streamlines, sft)
        curr_sft, _ = cut_invalid_streamlines(curr_sft)
        curr_sft = remove_single_point_streamlines(curr_sft)
        curr_sft = remove_overlapping_points_streamlines(curr_sft)

        curr_density_map = compute_tract_counts_map(curr_sft.streamlines,
                                                    sft.dimensions)
        dice, _ = compute_dice_voxel(original_density_map, curr_density_map)
        logging.debug(f'Transformed {to_pick*360} degree on axis {axis}, '
                      f'dice: {dice}')
        last_pick[axis] = to_pick

        if dice < min_dice:
            angle_max[axis] = to_pick
        else:
            angle_min[axis] = to_pick

        if (previous_dice is not None) \
                and np.abs(dice - previous_dice) < epsilon / 2:
            logging.debug('Not converging, switching axis.\n')
            axis_choices = np.roll(axis_choices, 1)
            axis = axis_choices[0]
        previous_dice = dice

    logging.debug(f'\nFinal angles: {last_pick * 360} at dice: {dice}')
    curr_sft.to_space(space)
    curr_sft.to_origin(origin)
    return curr_sft, rot_mat


OPERATIONS = {
    'difference_robust': difference_robust,
    'intersection_robust': intersection_robust,
    'union_robust': union_robust,
    'difference': difference,
    'intersection': intersection,
    'union': union,
    'concatenate': 'concatenate',
    'lazy_concatenate': 'lazy_concatenate'
}<|MERGE_RESOLUTION|>--- conflicted
+++ resolved
@@ -747,30 +747,6 @@
     resampled_sft = resample_streamlines_step_size(sft[unique_indices], 1)
 
     # For all selected streamlines, add noise and smooth
-<<<<<<< HEAD
-    for i, c in zip(unique_indices, count):
-        s = resampled_sft.streamlines[i]
-        if len(s) < 3:
-            new_streamlines.extend(np.repeat(s, c).tolist())
-        new_s = parallel_transport_streamline(s, c, tube_radius)
-
-        # Generate smooth noise_factor
-        noise = rng.normal(loc=0, scale=point_wise_std,
-                           size=len(s))
-
-        # Instead of generating random noise, we fit a polynomial to the
-        # noise and use it to generate a spatially smooth noise along the
-        # streamline (simply to avoid sharp changes in the noise factor).
-        x = np.arange(len(noise))
-        poly_coeffs = np.polyfit(x, noise, 3)
-        polynomial = Polynomial(poly_coeffs[::-1])
-        noise_factor = polynomial(x)
-
-        tmp_s = s - new_s
-        vec = tmp_s if not np.any(tmp_s == 0) else np.ones(tmp_s.shape)
-        vec /= np.linalg.norm(vec, axis=0)
-        new_s += vec * np.expand_dims(noise_factor, axis=1)
-=======
     new_streamlines = sft.streamlines
     for s, c in zip(resampled_sft.streamlines, count):
         # 1. Translate the streamline, up to a tube_radius distance.
@@ -800,7 +776,6 @@
 
             # Result is of shape [c, len(s), 3]. Splitting back
             new_s = list(new_s)
->>>>>>> 070d7132
 
         # 3. Smooth the result.
         if gaussian:
