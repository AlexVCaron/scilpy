--- conflicted
+++ resolved
@@ -649,20 +649,12 @@
     new_sft : StatefulTractogram
         The upsampled tractogram.
     """
-<<<<<<< HEAD
-    _ = np.random.RandomState(seed)
-=======
     rng = np.random.default_rng(seed)
->>>>>>> f5168ad7
 
     # Get the streamlines that will serve as a base for new ones
     resample_sft = resample_streamlines_step_size(sft, 1)
     new_streamlines = []
-<<<<<<< HEAD
-    indices = np.random.choice(len(resample_sft), nb, replace=True)
-=======
     indices = rng.choice(len(resample_sft), nb, replace=True)
->>>>>>> f5168ad7
     unique_indices, count = np.unique(indices, return_counts=True)
 
     # For all selected streamlines, add noise and smooth
@@ -673,14 +665,9 @@
         new_s = parallel_transport_streamline(s, c, tube_radius)
 
         # Generate smooth noise_factor
-<<<<<<< HEAD
-        noise = np.random.normal(loc=0, scale=point_wise_std,
-                                 size=len(s))
-=======
         noise = rng.normal(loc=0, scale=point_wise_std,
                                  size=len(s))
 
->>>>>>> f5168ad7
         x = np.arange(len(noise))
         poly_coeffs = np.polyfit(x, noise, 3)
         polynomial = Polynomial(poly_coeffs[::-1])
