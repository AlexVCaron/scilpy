--- conflicted
+++ resolved
@@ -157,12 +157,7 @@
     old_space = sft.space
     old_origin = sft.origin
     sft.to_vox()
-<<<<<<< HEAD
-    sft.to_center()
-
-=======
     sft.to_corner()
->>>>>>> e7337af2
     if len(flip_axes) == 0:
         # Could return sft. But creating new SFT (or deep copy).
         flipped_streamlines = sft.streamlines
@@ -183,17 +178,10 @@
         data_per_point=sft.data_per_point,
         data_per_streamline=sft.data_per_streamline)
 
-<<<<<<< HEAD
-    new_sft.to_space(old_space)
-    new_sft.to_origin(old_origin)
-    sft.to_space(old_space)
-    sft.to_origin(old_origin)
-=======
     sft.to_space(old_space)
     sft.to_origin(old_origin)
     new_sft.to_space(old_space)
     new_sft.to_origin(old_origin)
->>>>>>> e7337af2
 
     return new_sft
 
